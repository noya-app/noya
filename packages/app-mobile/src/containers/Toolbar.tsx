import React, { useCallback, useMemo, memo } from 'react';
import styled from 'styled-components';
import * as FileSystem from 'expo-file-system';
import * as ImagePicker from 'expo-image-picker';
import { View, Text } from 'react-native';

import {
  useDispatch,
  useSelector,
  useApplicationState,
} from 'noya-app-state-context';
import { Layout, Button, useExpandable } from 'noya-designsystem';
import { DrawableLayerType, Selectors, Layers } from 'noya-state';
import { useKeyCommands, Shortcuts } from 'noya-keymap';
import { Base64, parseFilename } from 'noya-utils';
<<<<<<< HEAD
import { useHistory } from 'noya-workspace-ui';
=======
import { useKeyCommands, Shortcuts } from 'noya-keymap';
>>>>>>> 5d860413
import { useCanvasKit } from 'noya-renderer';

interface ToolbarItem {
  icon?: string;
  label?: string;
  shortcut?: {
    cmd: string;
    title: string;
    menuName: string;
  };
  onPress: () => void;
  active?: boolean;
  disabled?: boolean;
  shortcut?: {
    cmd: string;
    title: string;
    menuName: string;
  };
}

interface ToolbarSection {
  items: ToolbarItem[];
}

const Toolbar: React.FC = () => {
  const [state] = useApplicationState();
  const CanvasKit = useCanvasKit();
  const dispatch = useDispatch();
  const expandable = useExpandable();
  const meta = useSelector(Selectors.getCurrentPageMetadata);
  const { redoDisabled, undoDisabled } = useHistory();
  const interactionType = useMemo(
    () => state.interactionState.type,
    [state.interactionState.type],
  );

  const isEditingPath = useMemo(
    () => Selectors.getIsEditingPath(interactionType),
    [interactionType],
  );

  const isCreatingPath = useMemo(
    () => interactionType === 'drawingShapePath',
    [interactionType],
  );

  const canStartEditingPath = useMemo(
    () =>
      interactionType === 'none' &&
      Selectors.getSelectedLayers(state).filter(Layers.isPointsLayer).length >
        0,
    [state, interactionType],
  );

  const layerType = useMemo(() => {
    if (state.interactionState.type === 'insert') {
      return state.interactionState.layerType;
    }

    if (state.interactionState.type === 'drawing') {
      return state.interactionState.shapeType;
    }

    return undefined;
  }, [state.interactionState]);

  const isButtonActive = useCallback(
    (shape: DrawableLayerType) => {
      return (
        layerType === shape &&
<<<<<<< HEAD
        (interactionType === 'drawing' || interactionType === 'insert')
      );
    },
    [layerType, interactionType],
=======
        (interType === 'drawing' || interType === 'insert')
      );
    },
    [layerType, interType],
>>>>>>> 5d860413
  );

  const onReset = useCallback(() => {
    dispatch('interaction', ['reset']);
  }, [dispatch]);

  const onAddShape = useCallback(
    (shape: DrawableLayerType) => () => {
      if (shape === 'artboard') {
        expandable.setActiveTab('right', 'inspector');
      }

      dispatch('interaction', ['insert', shape]);
    },
    [dispatch, expandable],
  );

  const onAddPath = useCallback(() => {
    dispatch('interaction', ['drawingShapePath']);
  }, [dispatch]);

  const processImage = useCallback(
    (base64Image: string, uri: string) => {
      const data = Base64.decode(base64Image);
      const decodedImage = CanvasKit.MakeImageFromEncoded(data);
      const { name, extension } = parseFilename(uri);

      if (!decodedImage) {
        return;
      }

      const size = {
        width: decodedImage.width(),
        height: decodedImage.height(),
      };

      dispatch(
        'importImage',
        [{ data, size, extension, name }],
        { x: 0, y: 0 },
        'nearestArtboard',
      );
    },
    [CanvasKit, dispatch],
  );

  const onAddImage = useCallback(async () => {
    const results = await ImagePicker.launchImageLibraryAsync();

    if (results.cancelled) {
      return;
    }

    if (results.base64) {
      processImage(results.base64, results.uri);
      return;
    }

    const fileString = await FileSystem.readAsStringAsync(results.uri, {
      encoding: 'base64',
    });

    processImage(fileString, results.uri);
  }, [processImage]);

  const onZoom = useCallback(
    (type: 'zoomIn' | 'zoomOut') => () => {
      switch (type) {
        case 'zoomIn': {
          dispatch('setZoom*', 2, 'multiply');
          break;
        }
        case 'zoomOut': {
          dispatch('setZoom*', 0.5, 'multiply');
          break;
        }
      }
    },
    [dispatch],
  );

  const onHistoryAction = useCallback(
    (action: 'undo' | 'redo') => () => {
      switch (action) {
        case 'undo': {
          dispatch('undo');
          break;
        }
        case 'redo': {
          dispatch('redo');
          break;
        }
      }
    },
    [dispatch],
  );

  const onEnablePenTool = useCallback(() => {
    if (isEditingPath) {
      dispatch('interaction', ['reset']);
    } else {
      dispatch('interaction', ['editPath']);
    }
  }, [isEditingPath, dispatch]);

  const onResetZoom = useCallback(() => {
    dispatch('setZoom*', 1, 'replace');
  }, [dispatch]);

<<<<<<< HEAD
  const menu: ToolbarSection[] = useMemo(
    () => [
      {
        items: [
          {
            icon: 'thick-arrow-left',
            disabled: undoDisabled,
            onPress: onHistoryAction('undo'),
            shortcut: {
              cmd: 'Mod-z',
              title: 'Undo',
              menuName: 'Edit',
            },
          },
          {
            icon: 'thick-arrow-right',
            disabled: redoDisabled,
            onPress: onHistoryAction('redo'),
            shortcut: {
              cmd: 'Mod-Shift-z',
              title: 'Redo',
              menuName: 'Edit',
            },
          },
        ],
      },
      {
        items: [
          {
            icon: 'cursor-arrow',
            onPress: onReset,
            active: interactionType === 'none' || interactionType === 'marquee',
            shortcut: {
              cmd: 'Escape',
              title: 'Reset interaction',
              menuName: 'Edit',
            },
          },
          {
            icon: 'point-mode',
            disabled: !(isEditingPath || canStartEditingPath),
            active: isEditingPath,
            onPress: onEnablePenTool,
            shortcut: {
              cmd: 'p',
              title: 'Edit path',
              menuName: 'Edit',
            },
          },
        ],
      },
      {
        items: [
          {
            icon: 'frame',
            shortcut: {
              cmd: 'a',
              title: 'Artboard',
              menuName: 'Insert',
            },
            onPress: onAddShape('artboard'),
            active: isButtonActive('artboard'),
          },
          {
            icon: 'image',
            shortcut: {
              cmd: 'i',
              title: 'Image',
              menuName: 'Insert',
            },
            onPress: onAddImage,
          },
          {
            icon: 'square',
            shortcut: {
              cmd: 'r',
              title: 'Rectangle',
              menuName: 'Insert',
            },
            onPress: onAddShape('rectangle'),
            active: isButtonActive('rectangle'),
          },
          {
            icon: 'circle',
            shortcut: { cmd: 'o', title: 'Oval', menuName: 'Insert' },
            onPress: onAddShape('oval'),
            active: isButtonActive('oval'),
          },
          {
            icon: 'slash',
            shortcut: { cmd: 'l', title: 'Line', menuName: 'Insert' },
            onPress: onAddShape('line'),
            active: isButtonActive('line'),
          },
          {
            icon: 'line',
            onPress: onAddPath,
            active: isCreatingPath,
            shortcut: { cmd: 'v', title: 'Path', menuName: 'Insert' },
          },
        ],
      },
      {
        items: [
          {
            icon: 'zoom-in',
            shortcut: { cmd: 'Mod-+', title: 'Zoom in', menuName: 'Edit' },
            onPress: onZoom('zoomIn'),
          },
          {
            shortcut: { cmd: 'Mod-0', title: 'Reset zoom', menuName: 'Edit' },
            label: `${Math.floor(meta.zoomValue * 100)}%`,
            onPress: onResetZoom,
          },
          {
            shortcut: { cmd: 'Mod--', title: 'Zoom out', menuName: 'Edit' },
            icon: 'zoom-out',
            onPress: onZoom('zoomOut'),
          },
        ],
=======
  const items: Item[] = useMemo(
    () => [
      {
        shortcut: {
          cmd: 'Escape',
          title: 'Reset interaction',
          menuName: 'Edit',
        },
        icon: 'cursor-arrow',
        onPress: onReset,
        active: interType === 'none' || interType === 'marquee',
      },
      {
        icon: 'frame',
        shortcut: {
          cmd: 'a',
          title: 'Artboard',
          menuName: 'Insert',
        },
        onPress: onAddShape('artboard'),
        active: isButtonActive('artboard'),
      },
      {
        icon: 'image',
        shortcut: {
          cmd: 'i',
          title: 'Image',
          menuName: 'Insert',
        },
        onPress: onAddImage,
      },
      {
        icon: 'square',
        shortcut: {
          cmd: 'r',
          title: 'Rectangle',
          menuName: 'Insert',
        },
        onPress: onAddShape('rectangle'),
        active: isButtonActive('rectangle'),
      },
      {
        icon: 'circle',
        shortcut: { cmd: 'o', title: 'Oval', menuName: 'Insert' },
        onPress: onAddShape('oval'),
        active: isButtonActive('oval'),
      },
      {
        icon: 'slash',
        shortcut: { cmd: 'l', title: 'Line', menuName: 'Insert' },
        onPress: onAddShape('line'),
        active: isButtonActive('line'),
      },
      {
        icon: 'zoom-in',
        shortcut: { cmd: 'Mod-+', title: 'Zoom in', menuName: 'Edit' },
        onPress: () => onZoom('zoomIn'),
      },
      {
        shortcut: { cmd: 'Mod-0', title: 'Reset zoom', menuName: 'Edit' },
        label: `${Math.floor(meta.zoomValue * 100)}%`,
        onPress: () => onResetZoom(),
      },
      {
        shortcut: { cmd: 'Mod--', title: 'Zoom out', menuName: 'Edit' },
        icon: 'zoom-out',
        onPress: () => onZoom('zoomOut'),
>>>>>>> 5d860413
      },
    ],
    [
      onZoom,
      onReset,
      onAddPath,
      onAddImage,
      onAddShape,
      onResetZoom,
      redoDisabled,
      undoDisabled,
      isEditingPath,
      isCreatingPath,
      isButtonActive,
      meta.zoomValue,
      onHistoryAction,
      onEnablePenTool,
      interactionType,
      canStartEditingPath,
    ],
  );

<<<<<<< HEAD
  const renderItem = useCallback((item: ToolbarItem, index: number) => {
    const { onPress, active, disabled, icon, label } = item;

    return (
      <React.Fragment key={`item-${index}`}>
        <Button onClick={onPress} active={active} disabled={disabled}>
          {!!icon && <Layout.Icon name={icon} size={16} />}
          {!!label && <Label>{label}</Label>}
        </Button>
        <Layout.Queue size="small" />
      </React.Fragment>
    );
  }, []);

  const renderSection = useCallback(
    (section: ToolbarSection, index: number) => {
      return (
        <React.Fragment key={`section-${index}`}>
          {section.items.map(renderItem)}
          {index < menu.length - 1 && <Layout.Queue size="large" />}
        </React.Fragment>
      );
    },
    [renderItem, menu],
  );

  const keyCommands: Shortcuts = useMemo(() => {
    return menu
      .map((section) => section.items)
      .flat()
      .reduce((reducer, item) => {
        if (!item.shortcut) {
          return reducer;
        }

        return {
          ...reducer,
          [item.shortcut.cmd]: {
            title: item.shortcut.title,
            menuName: item.shortcut.menuName,
            callback: item.onPress,
          },
        };
      }, {});
  }, [menu]);
=======
  const keyCommands: Shortcuts = useMemo(() => {
    return items.reduce((reducer, item) => {
      if (!item.shortcut) {
        return reducer;
      }

      return {
        ...reducer,
        [item.shortcut.cmd]: {
          title: item.shortcut.title,
          menuName: item.shortcut.menuName,
          callback: item.onPress,
        },
      };
    }, {});
  }, [items]);
>>>>>>> 5d860413

  useKeyCommands(keyCommands);

  return (
    <ToolbarView pointerEvents="box-none">
<<<<<<< HEAD
      <ToolbarContainer>{menu.map(renderSection)}</ToolbarContainer>
=======
      <ToolbarContainer>
        {items.map(({ icon, label, onPress, active }: Item, idx: number) => (
          <React.Fragment key={idx}>
            <Button onClick={onPress} active={active}>
              {!!icon && <Layout.Icon name={icon} size={16} />}
              {!!label && <Label>{label}</Label>}
            </Button>
            {idx !== items.length - 1 && <Layout.Queue size="medium" />}
          </React.Fragment>
        ))}
      </ToolbarContainer>
>>>>>>> 5d860413
    </ToolbarView>
  );
};

export default memo(Toolbar);

const ToolbarView = styled(View)((_p) => ({
  top: 10,
  zIndex: 100,
  width: '100%',
  position: 'absolute',
  alignItems: 'center',
  justifyContent: 'center',
}));

const ToolbarContainer = styled(View)((p) => ({
  flexDirection: 'row',
  borderRadius: 8,
  padding: p.theme.sizes.spacing.small,
  backgroundColor: p.theme.colors.sidebar.background,
}));

const Label = styled(Text)(({ theme }) => ({
  color: theme.colors.icon,
  fontSize: 12,
  minWidth: 30,
  textAlign: 'center',
}));<|MERGE_RESOLUTION|>--- conflicted
+++ resolved
@@ -13,24 +13,15 @@
 import { DrawableLayerType, Selectors, Layers } from 'noya-state';
 import { useKeyCommands, Shortcuts } from 'noya-keymap';
 import { Base64, parseFilename } from 'noya-utils';
-<<<<<<< HEAD
 import { useHistory } from 'noya-workspace-ui';
-=======
-import { useKeyCommands, Shortcuts } from 'noya-keymap';
->>>>>>> 5d860413
 import { useCanvasKit } from 'noya-renderer';
 
 interface ToolbarItem {
   icon?: string;
   label?: string;
-  shortcut?: {
-    cmd: string;
-    title: string;
-    menuName: string;
-  };
-  onPress: () => void;
   active?: boolean;
   disabled?: boolean;
+  onPress: () => void;
   shortcut?: {
     cmd: string;
     title: string;
@@ -88,17 +79,10 @@
     (shape: DrawableLayerType) => {
       return (
         layerType === shape &&
-<<<<<<< HEAD
         (interactionType === 'drawing' || interactionType === 'insert')
       );
     },
     [layerType, interactionType],
-=======
-        (interType === 'drawing' || interType === 'insert')
-      );
-    },
-    [layerType, interType],
->>>>>>> 5d860413
   );
 
   const onReset = useCallback(() => {
@@ -208,7 +192,6 @@
     dispatch('setZoom*', 1, 'replace');
   }, [dispatch]);
 
-<<<<<<< HEAD
   const menu: ToolbarSection[] = useMemo(
     () => [
       {
@@ -329,75 +312,6 @@
             onPress: onZoom('zoomOut'),
           },
         ],
-=======
-  const items: Item[] = useMemo(
-    () => [
-      {
-        shortcut: {
-          cmd: 'Escape',
-          title: 'Reset interaction',
-          menuName: 'Edit',
-        },
-        icon: 'cursor-arrow',
-        onPress: onReset,
-        active: interType === 'none' || interType === 'marquee',
-      },
-      {
-        icon: 'frame',
-        shortcut: {
-          cmd: 'a',
-          title: 'Artboard',
-          menuName: 'Insert',
-        },
-        onPress: onAddShape('artboard'),
-        active: isButtonActive('artboard'),
-      },
-      {
-        icon: 'image',
-        shortcut: {
-          cmd: 'i',
-          title: 'Image',
-          menuName: 'Insert',
-        },
-        onPress: onAddImage,
-      },
-      {
-        icon: 'square',
-        shortcut: {
-          cmd: 'r',
-          title: 'Rectangle',
-          menuName: 'Insert',
-        },
-        onPress: onAddShape('rectangle'),
-        active: isButtonActive('rectangle'),
-      },
-      {
-        icon: 'circle',
-        shortcut: { cmd: 'o', title: 'Oval', menuName: 'Insert' },
-        onPress: onAddShape('oval'),
-        active: isButtonActive('oval'),
-      },
-      {
-        icon: 'slash',
-        shortcut: { cmd: 'l', title: 'Line', menuName: 'Insert' },
-        onPress: onAddShape('line'),
-        active: isButtonActive('line'),
-      },
-      {
-        icon: 'zoom-in',
-        shortcut: { cmd: 'Mod-+', title: 'Zoom in', menuName: 'Edit' },
-        onPress: () => onZoom('zoomIn'),
-      },
-      {
-        shortcut: { cmd: 'Mod-0', title: 'Reset zoom', menuName: 'Edit' },
-        label: `${Math.floor(meta.zoomValue * 100)}%`,
-        onPress: () => onResetZoom(),
-      },
-      {
-        shortcut: { cmd: 'Mod--', title: 'Zoom out', menuName: 'Edit' },
-        icon: 'zoom-out',
-        onPress: () => onZoom('zoomOut'),
->>>>>>> 5d860413
       },
     ],
     [
@@ -420,7 +334,6 @@
     ],
   );
 
-<<<<<<< HEAD
   const renderItem = useCallback((item: ToolbarItem, index: number) => {
     const { onPress, active, disabled, icon, label } = item;
 
@@ -466,44 +379,12 @@
         };
       }, {});
   }, [menu]);
-=======
-  const keyCommands: Shortcuts = useMemo(() => {
-    return items.reduce((reducer, item) => {
-      if (!item.shortcut) {
-        return reducer;
-      }
-
-      return {
-        ...reducer,
-        [item.shortcut.cmd]: {
-          title: item.shortcut.title,
-          menuName: item.shortcut.menuName,
-          callback: item.onPress,
-        },
-      };
-    }, {});
-  }, [items]);
->>>>>>> 5d860413
 
   useKeyCommands(keyCommands);
 
   return (
     <ToolbarView pointerEvents="box-none">
-<<<<<<< HEAD
       <ToolbarContainer>{menu.map(renderSection)}</ToolbarContainer>
-=======
-      <ToolbarContainer>
-        {items.map(({ icon, label, onPress, active }: Item, idx: number) => (
-          <React.Fragment key={idx}>
-            <Button onClick={onPress} active={active}>
-              {!!icon && <Layout.Icon name={icon} size={16} />}
-              {!!label && <Label>{label}</Label>}
-            </Button>
-            {idx !== items.length - 1 && <Layout.Queue size="medium" />}
-          </React.Fragment>
-        ))}
-      </ToolbarContainer>
->>>>>>> 5d860413
     </ToolbarView>
   );
 };
