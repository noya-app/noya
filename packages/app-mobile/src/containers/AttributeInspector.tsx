import React, { Fragment, useCallback, memo } from 'react';
import styled from 'styled-components';
import { View } from 'react-native';

import {
  isLine,
  Layers,
  Selectors,
  SetNumberMode,
  getMultiValue,
  getMultiNumberValue,
} from 'noya-state';
import {
  Layout,
  ScrollableView,
  withSeparatorElements,
} from 'noya-designsystem';
import {
  BlurInspector,
  FillInspector,
  LineInspector,
  ExportInspector,
  RadiusInspector,
  ShadowInspector,
  BorderInspector,
  ArtboardSizeList,
  OpacityInspector,
  AlignmentInspector,
  DimensionsInspector,
  InnerShadowInspector,
  ColorControlsInspector,
  PointControlsInspector,
  PointCoordinatesInspector,
  ControlPointCoordinatesInspector,
} from 'noya-workspace-ui';
import {
  useThrottledApplicationState,
  useThrottledSelector,
} from 'noya-app-state-context';
import { useShallowArray } from 'noya-react-utils';

interface AttributeInspectorProps {}

const HorizontalPaddingContainer = styled(View)({
  paddingLeft: 10,
  paddingRight: 10,
});

const AttributeInspector: React.FC<AttributeInspectorProps> = (props) => {
  const [state, dispatch] = useThrottledApplicationState();

  const selectedLayers = useShallowArray(
    useThrottledSelector(Selectors.getSelectedLayers),
  );

  const hasContextSettingsLayers =
    Selectors.getSelectedLayersWithContextSettings(state).length > 0;

  const hasFixedRadiusLayers =
    Selectors.getSelectedLayersWithFixedRadius(state).length > 0;

  const handleSetRotation = useCallback(
    (value: number, mode: SetNumberMode) => {
      dispatch('setLayerRotation', value, mode);
    },
    [dispatch],
  );

  const handleSetX = useCallback(
    (value: number, mode: SetNumberMode) => {
      dispatch('setLayerX', value, mode);
    },
    [dispatch],
  );

  const handleSetY = useCallback(
    (value: number, mode: SetNumberMode) => {
      dispatch('setLayerY', value, mode);
    },
    [dispatch],
  );

  const handleSetWidth = useCallback(
    (value: number, mode: SetNumberMode) => {
      dispatch('setLayerWidth', value, mode);
    },
    [dispatch],
  );

  const handleSetHeight = useCallback(
    (value: number, mode: SetNumberMode) => {
      dispatch('setLayerHeight', value, mode);
    },
    [dispatch],
  );

  const handleSetIsFlippedHorizontal = useCallback(
    (value: boolean) => dispatch('setIsFlippedHorizontal', value),
    [dispatch],
  );
  const handleSetIsFlippedVertical = useCallback(
    (value: boolean) => dispatch('setIsFlippedVertical', value),
    [dispatch],
  );

  const handleSetConstrainProportions = useCallback(
    (value: boolean) => dispatch('setConstrainProportions', value),
    [dispatch],
  );

  const supportsFlipping = selectedLayers.some(
    (layer) => !Layers.isSymbolMasterOrArtboard(layer),
  );
  const isFlippedVertical = selectedLayers.some(
    (layer) => layer.isFlippedVertical,
  );
  const isFlippedHorizontal = selectedLayers.some(
    (layer) => layer.isFlippedHorizontal,
  );

  const constrainProportions =
    getMultiValue(
      selectedLayers.map((layer) => layer.frame.constrainProportions),
    ) ?? true;

  const isEditingPath = Selectors.getIsEditingPath(state.interactionState.type);

  const isEditingControlPoint = isEditingPath && state.selectedControlPoint;

<<<<<<< HEAD
=======
  const elements = useMemo(() => {
    const dimensionsInspectorProps = {
      x: getMultiNumberValue(selectedLayers.map((layer) => layer.frame.x)),
      y: getMultiNumberValue(selectedLayers.map((layer) => layer.frame.y)),
      width: getMultiNumberValue(
        selectedLayers.map((layer) => layer.frame.width),
      ),
      height: getMultiNumberValue(
        selectedLayers.map((layer) => layer.frame.height),
      ),
      rotation: getMultiNumberValue(
        selectedLayers.map(Selectors.getLayerRotation),
      ),
    };

    const onlyBitmapLayers = selectedLayers.every((l) =>
      Layers.isBitmapLayer(l),
    );
    const hasTextLayer = selectedLayers.some((l) => Layers.isTextLayer(l));
    const hasLineLayer = selectedLayers.every(
      (l) => Layers.isPointsLayer(l) && isLine(l.points),
    );
    const hasAllTextLayer = selectedLayers.every((l) => Layers.isTextLayer(l));
    const hasGroup = selectedLayers.some(Layers.isGroup);
    const hasSymbolMaster = selectedLayers.some(Layers.isSymbolMaster);
    const hasSymbolInstance = selectedLayers.some(Layers.isSymbolInstance);
    const hasOneSymbolMaster = selectedLayers.length === 1 && hasSymbolMaster;
    const hasOneSymbolInstance =
      selectedLayers.length === 1 && hasSymbolInstance;

    if (selectedLayers.length === 0) return null;

    const views = [
      <Fragment key="layout">
        <AlignmentInspector />
        {isEditingPath ? (
          <HorizontalPaddingContainer>
            {isEditingControlPoint ? (
              <ControlPointCoordinatesInspector />
            ) : (
              <PointCoordinatesInspector />
            )}
          </HorizontalPaddingContainer>
        ) : hasLineLayer ? (
          <LineInspector
            {...dimensionsInspectorProps}
            isFlippedHorizontal={isFlippedHorizontal}
            isFlippedVertical={isFlippedVertical}
            onSetWidth={handleSetWidth}
            onSetIsFlippedHorizontal={handleSetIsFlippedHorizontal}
            onSetIsFlippedVertical={handleSetIsFlippedVertical}
          />
        ) : (
          <DimensionsInspector
            {...dimensionsInspectorProps}
            supportsFlipping={supportsFlipping}
            isFlippedHorizontal={isFlippedHorizontal}
            isFlippedVertical={isFlippedVertical}
            constrainProportions={constrainProportions}
            onSetRotation={handleSetRotation}
            onSetX={handleSetX}
            onSetY={handleSetY}
            onSetWidth={handleSetWidth}
            onSetHeight={handleSetHeight}
            onSetIsFlippedHorizontal={handleSetIsFlippedHorizontal}
            onSetIsFlippedVertical={handleSetIsFlippedVertical}
            onSetConstraintProportions={handleSetConstrainProportions}
          />
        )}
        <Layout.Stack size="medium" />
      </Fragment>,
      hasFixedRadiusLayers && !isEditingPath && <RadiusInspector />,
      isEditingPath && <PointControlsInspector />,
      hasContextSettingsLayers && <OpacityInspector />,
      // !hasTextLayer && !hasSymbolMaster && !hasSymbolInstance && (
      //   <LayerThemeInspector />
      // ),
      // hasAllTextLayer && <ThemeTextInspector />,
      // hasTextLayer && <TextStyleInspector />,
      // hasOneSymbolMaster && <SymbolMasterInspector />,
      // hasOneSymbolInstance && <SymbolInstanceInspector />,
      selectedLayers.every(Layers.hasInspectableFill) && (
        <FillInspector title="Fills" allowMoreThanOne />
      ),
      selectedLayers.every(Layers.hasInspectableBorder) && <BorderInspector />,
      selectedLayers.every(Layers.hasInspectableShadow) && (
        <ShadowInspector
          allowMoreThanOne={!hasGroup}
          supportsSpread={!hasGroup}
        />
      ),
      selectedLayers.every(Layers.hasInspectableInnerShadow) && (
        <InnerShadowInspector />
      ),
      selectedLayers.every(Layers.hasInspectableBlur) && <BlurInspector />,
      onlyBitmapLayers && <ColorControlsInspector />,
      selectedLayers.length === 1 && <ExportInspector />,
    ].filter((element): element is JSX.Element => !!element);

    return withSeparatorElements(
      views,
      <>
        <Layout.Stack size="medium" />
        <Layout.Divider />
        <Layout.Stack size="medium" />
      </>,
    );
  }, [
    selectedLayers,
    isEditingPath,
    isEditingControlPoint,
    isFlippedHorizontal,
    isFlippedVertical,
    handleSetWidth,
    handleSetIsFlippedHorizontal,
    handleSetIsFlippedVertical,
    supportsFlipping,
    constrainProportions,
    handleSetRotation,
    handleSetX,
    handleSetY,
    handleSetHeight,
    handleSetConstrainProportions,
    hasFixedRadiusLayers,
    hasContextSettingsLayers,
  ]);

>>>>>>> 8b87701f
  if (
    state.interactionState.type === 'insert' &&
    state.interactionState.layerType === 'artboard'
  ) {
    return <ArtboardSizeList />;
  }

  const dimensionsInspectorProps = {
    x: getMultiNumberValue(selectedLayers.map((layer) => layer.frame.x)),
    y: getMultiNumberValue(selectedLayers.map((layer) => layer.frame.y)),
    width: getMultiNumberValue(
      selectedLayers.map((layer) => layer.frame.width),
    ),
    height: getMultiNumberValue(
      selectedLayers.map((layer) => layer.frame.height),
    ),
    rotation: getMultiNumberValue(
      selectedLayers.map(Selectors.getLayerRotation),
    ),
  };

  const onlyBitmapLayers = selectedLayers.every((l) => Layers.isBitmapLayer(l));
  // const hasTextLayer = selectedLayers.some((l) => Layers.isTextLayer(l));
  const hasLineLayer = selectedLayers.every(
    (l) => Layers.isPointsLayer(l) && isLine(l.points),
  );
  // const hasAllTextLayer = selectedLayers.every((l) => Layers.isTextLayer(l));
  const hasGroup = selectedLayers.some(Layers.isGroup);
  // const hasSymbolMaster = selectedLayers.some(Layers.isSymbolMaster);
  // const hasSymbolInstance = selectedLayers.some(Layers.isSymbolInstance);
  // const hasOneSymbolMaster = selectedLayers.length === 1 && hasSymbolMaster;
  // const hasOneSymbolInstance = selectedLayers.length === 1 && hasSymbolInstance;

  if (selectedLayers.length === 0) {
    return null;
  }

  const views = [
    <Fragment key="layout">
      <AlignmentInspector />
      {isEditingPath ? (
        <HorizontalPaddingContainer>
          {isEditingControlPoint ? (
            <ControlPointCoordinatesInspector />
          ) : (
            <PointCoordinatesInspector />
          )}
        </HorizontalPaddingContainer>
      ) : hasLineLayer ? (
        <LineInspector
          {...dimensionsInspectorProps}
          isFlippedHorizontal={isFlippedHorizontal}
          isFlippedVertical={isFlippedVertical}
          onSetWidth={handleSetWidth}
          onSetIsFlippedHorizontal={handleSetIsFlippedHorizontal}
          onSetIsFlippedVertical={handleSetIsFlippedVertical}
        />
      ) : (
        <DimensionsInspector
          {...dimensionsInspectorProps}
          supportsFlipping={supportsFlipping}
          isFlippedHorizontal={isFlippedHorizontal}
          isFlippedVertical={isFlippedVertical}
          constrainProportions={constrainProportions}
          onSetRotation={handleSetRotation}
          onSetX={handleSetX}
          onSetY={handleSetY}
          onSetWidth={handleSetWidth}
          onSetHeight={handleSetHeight}
          onSetIsFlippedHorizontal={handleSetIsFlippedHorizontal}
          onSetIsFlippedVertical={handleSetIsFlippedVertical}
          onSetConstraintProportions={handleSetConstrainProportions}
        />
      )}
      <Layout.Stack size="medium" />
    </Fragment>,
    hasFixedRadiusLayers && !isEditingPath && <RadiusInspector />,
    isEditingPath && <PointControlsInspector />,
    hasContextSettingsLayers && <OpacityInspector />,
    // !hasTextLayer && !hasSymbolMaster && !hasSymbolInstance && (
    //   <LayerThemeInspector />
    // ),
    // hasAllTextLayer && <ThemeTextInspector />,
    // hasTextLayer && <TextStyleInspector />,
    // hasOneSymbolMaster && <SymbolMasterInspector />,
    // hasOneSymbolInstance && <SymbolInstanceInspector />,
    selectedLayers.every(Layers.hasInspectableFill) && (
      <FillInspector title="Fills" allowMoreThanOne />
    ),
    selectedLayers.every(Layers.hasInspectableBorder) && <BorderInspector />,
    selectedLayers.every(Layers.hasInspectableShadow) && (
      <ShadowInspector
        allowMoreThanOne={!hasGroup}
        supportsSpread={!hasGroup}
      />
    ),
    selectedLayers.every(Layers.hasInspectableInnerShadow) && (
      <InnerShadowInspector />
    ),
    selectedLayers.every(Layers.hasInspectableBlur) && <BlurInspector />,
    onlyBitmapLayers && <ColorControlsInspector />,
    // selectedLayers.length === 1 && <ExportInspector />,
  ].filter((element): element is JSX.Element => !!element);

  return (
    <ScrollableView>
      {withSeparatorElements(
        views,
        <>
          <Layout.Stack size="medium" />
          <Layout.Divider />
          <Layout.Stack size="medium" />
        </>,
      )}
    </ScrollableView>
  );
};

export default memo(AttributeInspector);<|MERGE_RESOLUTION|>--- conflicted
+++ resolved
@@ -127,136 +127,6 @@
 
   const isEditingControlPoint = isEditingPath && state.selectedControlPoint;
 
-<<<<<<< HEAD
-=======
-  const elements = useMemo(() => {
-    const dimensionsInspectorProps = {
-      x: getMultiNumberValue(selectedLayers.map((layer) => layer.frame.x)),
-      y: getMultiNumberValue(selectedLayers.map((layer) => layer.frame.y)),
-      width: getMultiNumberValue(
-        selectedLayers.map((layer) => layer.frame.width),
-      ),
-      height: getMultiNumberValue(
-        selectedLayers.map((layer) => layer.frame.height),
-      ),
-      rotation: getMultiNumberValue(
-        selectedLayers.map(Selectors.getLayerRotation),
-      ),
-    };
-
-    const onlyBitmapLayers = selectedLayers.every((l) =>
-      Layers.isBitmapLayer(l),
-    );
-    const hasTextLayer = selectedLayers.some((l) => Layers.isTextLayer(l));
-    const hasLineLayer = selectedLayers.every(
-      (l) => Layers.isPointsLayer(l) && isLine(l.points),
-    );
-    const hasAllTextLayer = selectedLayers.every((l) => Layers.isTextLayer(l));
-    const hasGroup = selectedLayers.some(Layers.isGroup);
-    const hasSymbolMaster = selectedLayers.some(Layers.isSymbolMaster);
-    const hasSymbolInstance = selectedLayers.some(Layers.isSymbolInstance);
-    const hasOneSymbolMaster = selectedLayers.length === 1 && hasSymbolMaster;
-    const hasOneSymbolInstance =
-      selectedLayers.length === 1 && hasSymbolInstance;
-
-    if (selectedLayers.length === 0) return null;
-
-    const views = [
-      <Fragment key="layout">
-        <AlignmentInspector />
-        {isEditingPath ? (
-          <HorizontalPaddingContainer>
-            {isEditingControlPoint ? (
-              <ControlPointCoordinatesInspector />
-            ) : (
-              <PointCoordinatesInspector />
-            )}
-          </HorizontalPaddingContainer>
-        ) : hasLineLayer ? (
-          <LineInspector
-            {...dimensionsInspectorProps}
-            isFlippedHorizontal={isFlippedHorizontal}
-            isFlippedVertical={isFlippedVertical}
-            onSetWidth={handleSetWidth}
-            onSetIsFlippedHorizontal={handleSetIsFlippedHorizontal}
-            onSetIsFlippedVertical={handleSetIsFlippedVertical}
-          />
-        ) : (
-          <DimensionsInspector
-            {...dimensionsInspectorProps}
-            supportsFlipping={supportsFlipping}
-            isFlippedHorizontal={isFlippedHorizontal}
-            isFlippedVertical={isFlippedVertical}
-            constrainProportions={constrainProportions}
-            onSetRotation={handleSetRotation}
-            onSetX={handleSetX}
-            onSetY={handleSetY}
-            onSetWidth={handleSetWidth}
-            onSetHeight={handleSetHeight}
-            onSetIsFlippedHorizontal={handleSetIsFlippedHorizontal}
-            onSetIsFlippedVertical={handleSetIsFlippedVertical}
-            onSetConstraintProportions={handleSetConstrainProportions}
-          />
-        )}
-        <Layout.Stack size="medium" />
-      </Fragment>,
-      hasFixedRadiusLayers && !isEditingPath && <RadiusInspector />,
-      isEditingPath && <PointControlsInspector />,
-      hasContextSettingsLayers && <OpacityInspector />,
-      // !hasTextLayer && !hasSymbolMaster && !hasSymbolInstance && (
-      //   <LayerThemeInspector />
-      // ),
-      // hasAllTextLayer && <ThemeTextInspector />,
-      // hasTextLayer && <TextStyleInspector />,
-      // hasOneSymbolMaster && <SymbolMasterInspector />,
-      // hasOneSymbolInstance && <SymbolInstanceInspector />,
-      selectedLayers.every(Layers.hasInspectableFill) && (
-        <FillInspector title="Fills" allowMoreThanOne />
-      ),
-      selectedLayers.every(Layers.hasInspectableBorder) && <BorderInspector />,
-      selectedLayers.every(Layers.hasInspectableShadow) && (
-        <ShadowInspector
-          allowMoreThanOne={!hasGroup}
-          supportsSpread={!hasGroup}
-        />
-      ),
-      selectedLayers.every(Layers.hasInspectableInnerShadow) && (
-        <InnerShadowInspector />
-      ),
-      selectedLayers.every(Layers.hasInspectableBlur) && <BlurInspector />,
-      onlyBitmapLayers && <ColorControlsInspector />,
-      selectedLayers.length === 1 && <ExportInspector />,
-    ].filter((element): element is JSX.Element => !!element);
-
-    return withSeparatorElements(
-      views,
-      <>
-        <Layout.Stack size="medium" />
-        <Layout.Divider />
-        <Layout.Stack size="medium" />
-      </>,
-    );
-  }, [
-    selectedLayers,
-    isEditingPath,
-    isEditingControlPoint,
-    isFlippedHorizontal,
-    isFlippedVertical,
-    handleSetWidth,
-    handleSetIsFlippedHorizontal,
-    handleSetIsFlippedVertical,
-    supportsFlipping,
-    constrainProportions,
-    handleSetRotation,
-    handleSetX,
-    handleSetY,
-    handleSetHeight,
-    handleSetConstrainProportions,
-    hasFixedRadiusLayers,
-    hasContextSettingsLayers,
-  ]);
-
->>>>>>> 8b87701f
   if (
     state.interactionState.type === 'insert' &&
     state.interactionState.layerType === 'artboard'
@@ -358,7 +228,7 @@
     ),
     selectedLayers.every(Layers.hasInspectableBlur) && <BlurInspector />,
     onlyBitmapLayers && <ColorControlsInspector />,
-    // selectedLayers.length === 1 && <ExportInspector />,
+    selectedLayers.length === 1 && <ExportInspector />,
   ].filter((element): element is JSX.Element => !!element);
 
   return (
