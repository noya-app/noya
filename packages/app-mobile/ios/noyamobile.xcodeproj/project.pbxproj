// !$*UTF8*$!
{
	archiveVersion = 1;
	classes = {
	};
	objectVersion = 54;
	objects = {

/* Begin PBXBuildFile section */
		047DE88127A829470004312A /* icomoon.ttf in Resources */ = {isa = PBXBuildFile; fileRef = 047DE88027A829470004312A /* icomoon.ttf */; };
		13B07FBF1A68108700A75B9A /* Images.xcassets in Resources */ = {isa = PBXBuildFile; fileRef = 13B07FB51A68108700A75B9A /* Images.xcassets */; };
		3E46A259282E80C400D89A8E /* KeyEventEmitter.swift in Sources */ = {isa = PBXBuildFile; fileRef = 3E46A258282E80C400D89A8E /* KeyEventEmitter.swift */; };
		3E46A25B282E80D500D89A8E /* KeyEventEmitter.m in Sources */ = {isa = PBXBuildFile; fileRef = 3E46A25A282E80D500D89A8E /* KeyEventEmitter.m */; };
		3E78F26A282C2BC9000061E6 /* RootViewController.swift in Sources */ = {isa = PBXBuildFile; fileRef = 3E78F269282C2BC9000061E6 /* RootViewController.swift */; };
		3E8F276128240D19004A18CB /* KeyCommandRegistry.swift in Sources */ = {isa = PBXBuildFile; fileRef = 3E8F276028240D19004A18CB /* KeyCommandRegistry.swift */; };
		3E8F276328240D45004A18CB /* KeyCommandRegistry.m in Sources */ = {isa = PBXBuildFile; fileRef = 3E8F276228240D45004A18CB /* KeyCommandRegistry.m */; };
		3E8F276628256C5A004A18CB /* AppDelegate.swift in Sources */ = {isa = PBXBuildFile; fileRef = 3E8F276528256C5A004A18CB /* AppDelegate.swift */; };
<<<<<<< HEAD
=======
		3EA51A5C283FA3A80029B064 /* CaseIterableExtension.swift in Sources */ = {isa = PBXBuildFile; fileRef = 3EA51A5B283FA3A80029B064 /* CaseIterableExtension.swift */; };
>>>>>>> 5d860413
		44E0586A205C0C25B9F385E8 /* ExpoModulesProvider.swift in Sources */ = {isa = PBXBuildFile; fileRef = 4A1365128A42E7DA9351FF5E /* ExpoModulesProvider.swift */; };
		6172F2D35A4C3AA820D92908 /* libPods-noyamobile.a in Frameworks */ = {isa = PBXBuildFile; fileRef = 6423831EA8574132BED9D8CC /* libPods-noyamobile.a */; };
		81AB9BB82411601600AC10FF /* LaunchScreen.storyboard in Resources */ = {isa = PBXBuildFile; fileRef = 81AB9BB72411601600AC10FF /* LaunchScreen.storyboard */; };
/* End PBXBuildFile section */

/* Begin PBXFileReference section */
		047DE88027A829470004312A /* icomoon.ttf */ = {isa = PBXFileReference; lastKnownFileType = file; name = icomoon.ttf; path = ../../assets/fonts/icomoon/icomoon.ttf; sourceTree = "<group>"; };
		04AC522827A2D5E500219B82 /* noyamobile.entitlements */ = {isa = PBXFileReference; lastKnownFileType = text.plist.entitlements; name = noyamobile.entitlements; path = noyamobile/noyamobile.entitlements; sourceTree = "<group>"; };
		13B07F961A680F5B00A75B9A /* noyamobile.app */ = {isa = PBXFileReference; explicitFileType = wrapper.application; includeInIndex = 0; path = noyamobile.app; sourceTree = BUILT_PRODUCTS_DIR; };
		13B07FB51A68108700A75B9A /* Images.xcassets */ = {isa = PBXFileReference; lastKnownFileType = folder.assetcatalog; name = Images.xcassets; path = noyamobile/Images.xcassets; sourceTree = "<group>"; };
		13B07FB61A68108700A75B9A /* Info.plist */ = {isa = PBXFileReference; fileEncoding = 4; lastKnownFileType = text.plist.xml; name = Info.plist; path = noyamobile/Info.plist; sourceTree = "<group>"; };
		1D0AE47A65C8663E3B452821 /* Pods-noyamobile-noyamobileTests.release.xcconfig */ = {isa = PBXFileReference; includeInIndex = 1; lastKnownFileType = text.xcconfig; name = "Pods-noyamobile-noyamobileTests.release.xcconfig"; path = "Target Support Files/Pods-noyamobile-noyamobileTests/Pods-noyamobile-noyamobileTests.release.xcconfig"; sourceTree = "<group>"; };
		3E46A258282E80C400D89A8E /* KeyEventEmitter.swift */ = {isa = PBXFileReference; lastKnownFileType = sourcecode.swift; path = KeyEventEmitter.swift; sourceTree = "<group>"; };
		3E46A25A282E80D500D89A8E /* KeyEventEmitter.m */ = {isa = PBXFileReference; lastKnownFileType = sourcecode.c.objc; path = KeyEventEmitter.m; sourceTree = "<group>"; };
		3E78F269282C2BC9000061E6 /* RootViewController.swift */ = {isa = PBXFileReference; lastKnownFileType = sourcecode.swift; name = RootViewController.swift; path = noyamobile/RootViewController.swift; sourceTree = "<group>"; };
		3E8F276028240D19004A18CB /* KeyCommandRegistry.swift */ = {isa = PBXFileReference; lastKnownFileType = sourcecode.swift; path = KeyCommandRegistry.swift; sourceTree = "<group>"; };
		3E8F276228240D45004A18CB /* KeyCommandRegistry.m */ = {isa = PBXFileReference; lastKnownFileType = sourcecode.c.objc; path = KeyCommandRegistry.m; sourceTree = "<group>"; };
		3E8F276428240E54004A18CB /* noyamobile-Bridging-Header.h */ = {isa = PBXFileReference; fileEncoding = 4; lastKnownFileType = sourcecode.c.h; path = "noyamobile-Bridging-Header.h"; sourceTree = "<group>"; };
		3E8F276528256C5A004A18CB /* AppDelegate.swift */ = {isa = PBXFileReference; lastKnownFileType = sourcecode.swift; name = AppDelegate.swift; path = noyamobile/AppDelegate.swift; sourceTree = "<group>"; };
<<<<<<< HEAD
=======
		3EA51A5B283FA3A80029B064 /* CaseIterableExtension.swift */ = {isa = PBXFileReference; lastKnownFileType = sourcecode.swift; path = CaseIterableExtension.swift; sourceTree = "<group>"; };
>>>>>>> 5d860413
		4A1365128A42E7DA9351FF5E /* ExpoModulesProvider.swift */ = {isa = PBXFileReference; includeInIndex = 1; lastKnownFileType = sourcecode.swift; name = ExpoModulesProvider.swift; path = "Pods/Target Support Files/Pods-noyamobile/ExpoModulesProvider.swift"; sourceTree = "<group>"; };
		6423831EA8574132BED9D8CC /* libPods-noyamobile.a */ = {isa = PBXFileReference; explicitFileType = archive.ar; includeInIndex = 0; path = "libPods-noyamobile.a"; sourceTree = BUILT_PRODUCTS_DIR; };
		6C97AB639B58BBB4B15BBE30 /* Pods-noyamobile-noyamobileTests.debug.xcconfig */ = {isa = PBXFileReference; includeInIndex = 1; lastKnownFileType = text.xcconfig; name = "Pods-noyamobile-noyamobileTests.debug.xcconfig"; path = "Target Support Files/Pods-noyamobile-noyamobileTests/Pods-noyamobile-noyamobileTests.debug.xcconfig"; sourceTree = "<group>"; };
		81AB9BB72411601600AC10FF /* LaunchScreen.storyboard */ = {isa = PBXFileReference; fileEncoding = 4; lastKnownFileType = file.storyboard; name = LaunchScreen.storyboard; path = noyamobile/LaunchScreen.storyboard; sourceTree = "<group>"; };
		ABFE59519B596E51CEFDCCC0 /* libPods-noyamobile-noyamobileTests.a */ = {isa = PBXFileReference; explicitFileType = archive.ar; includeInIndex = 0; path = "libPods-noyamobile-noyamobileTests.a"; sourceTree = BUILT_PRODUCTS_DIR; };
		C0A881CF5CF3F2B244570E2A /* Pods-noyamobile.debug.xcconfig */ = {isa = PBXFileReference; includeInIndex = 1; lastKnownFileType = text.xcconfig; name = "Pods-noyamobile.debug.xcconfig"; path = "Target Support Files/Pods-noyamobile/Pods-noyamobile.debug.xcconfig"; sourceTree = "<group>"; };
		D00AAFFCFCFDA5787532823F /* Pods-noyamobile.release.xcconfig */ = {isa = PBXFileReference; includeInIndex = 1; lastKnownFileType = text.xcconfig; name = "Pods-noyamobile.release.xcconfig"; path = "Target Support Files/Pods-noyamobile/Pods-noyamobile.release.xcconfig"; sourceTree = "<group>"; };
		ED297162215061F000B7C4FE /* JavaScriptCore.framework */ = {isa = PBXFileReference; lastKnownFileType = wrapper.framework; name = JavaScriptCore.framework; path = System/Library/Frameworks/JavaScriptCore.framework; sourceTree = SDKROOT; };
/* End PBXFileReference section */

/* Begin PBXFrameworksBuildPhase section */
		13B07F8C1A680F5B00A75B9A /* Frameworks */ = {
			isa = PBXFrameworksBuildPhase;
			buildActionMask = 2147483647;
			files = (
				6172F2D35A4C3AA820D92908 /* libPods-noyamobile.a in Frameworks */,
			);
			runOnlyForDeploymentPostprocessing = 0;
		};
/* End PBXFrameworksBuildPhase section */

/* Begin PBXGroup section */
		047DE87F27A8291D0004312A /* Resources */ = {
			isa = PBXGroup;
			children = (
				047DE88027A829470004312A /* icomoon.ttf */,
			);
			path = Resources;
			sourceTree = "<group>";
		};
		0AD1357A3BFF61B1DDDAAFAD /* ExpoModulesProviders */ = {
			isa = PBXGroup;
			children = (
				31D927AFB4A737A11D6D3EC8 /* noyamobile */,
			);
			name = ExpoModulesProviders;
			sourceTree = "<group>";
		};
		13B07FAE1A68108700A75B9A /* noyamobile */ = {
			isa = PBXGroup;
			children = (
				3E46A257282E80AB00D89A8E /* KeyEventEmitter */,
				3E8F276428240E54004A18CB /* noyamobile-Bridging-Header.h */,
				3E8F275F28240CE5004A18CB /* KeyCommandRegistry */,
				04AC522827A2D5E500219B82 /* noyamobile.entitlements */,
				13B07FB51A68108700A75B9A /* Images.xcassets */,
				13B07FB61A68108700A75B9A /* Info.plist */,
				81AB9BB72411601600AC10FF /* LaunchScreen.storyboard */,
				3E8F276528256C5A004A18CB /* AppDelegate.swift */,
				3E78F269282C2BC9000061E6 /* RootViewController.swift */,
<<<<<<< HEAD
=======
				3EA51A5B283FA3A80029B064 /* CaseIterableExtension.swift */,
>>>>>>> 5d860413
			);
			name = noyamobile;
			sourceTree = "<group>";
		};
		2D16E6871FA4F8E400B85C8A /* Frameworks */ = {
			isa = PBXGroup;
			children = (
				ED297162215061F000B7C4FE /* JavaScriptCore.framework */,
				6423831EA8574132BED9D8CC /* libPods-noyamobile.a */,
				ABFE59519B596E51CEFDCCC0 /* libPods-noyamobile-noyamobileTests.a */,
			);
			name = Frameworks;
			sourceTree = "<group>";
		};
		31D927AFB4A737A11D6D3EC8 /* noyamobile */ = {
			isa = PBXGroup;
			children = (
				4A1365128A42E7DA9351FF5E /* ExpoModulesProvider.swift */,
			);
			name = noyamobile;
			sourceTree = "<group>";
		};
		3E46A257282E80AB00D89A8E /* KeyEventEmitter */ = {
			isa = PBXGroup;
			children = (
				3E46A258282E80C400D89A8E /* KeyEventEmitter.swift */,
				3E46A25A282E80D500D89A8E /* KeyEventEmitter.m */,
			);
			path = KeyEventEmitter;
			sourceTree = "<group>";
		};
		3E8F275F28240CE5004A18CB /* KeyCommandRegistry */ = {
			isa = PBXGroup;
			children = (
				3E8F276028240D19004A18CB /* KeyCommandRegistry.swift */,
				3E8F276228240D45004A18CB /* KeyCommandRegistry.m */,
			);
			path = KeyCommandRegistry;
			sourceTree = "<group>";
		};
		832341AE1AAA6A7D00B99B32 /* Libraries */ = {
			isa = PBXGroup;
			children = (
			);
			name = Libraries;
			sourceTree = "<group>";
		};
		83CBB9F61A601CBA00E9B192 = {
			isa = PBXGroup;
			children = (
				047DE87F27A8291D0004312A /* Resources */,
				13B07FAE1A68108700A75B9A /* noyamobile */,
				832341AE1AAA6A7D00B99B32 /* Libraries */,
				83CBBA001A601CBA00E9B192 /* Products */,
				2D16E6871FA4F8E400B85C8A /* Frameworks */,
				E233CBF5F47BEE60B243DCF8 /* Pods */,
				0AD1357A3BFF61B1DDDAAFAD /* ExpoModulesProviders */,
			);
			indentWidth = 2;
			sourceTree = "<group>";
			tabWidth = 2;
			usesTabs = 0;
		};
		83CBBA001A601CBA00E9B192 /* Products */ = {
			isa = PBXGroup;
			children = (
				13B07F961A680F5B00A75B9A /* noyamobile.app */,
			);
			name = Products;
			sourceTree = "<group>";
		};
		E233CBF5F47BEE60B243DCF8 /* Pods */ = {
			isa = PBXGroup;
			children = (
				C0A881CF5CF3F2B244570E2A /* Pods-noyamobile.debug.xcconfig */,
				D00AAFFCFCFDA5787532823F /* Pods-noyamobile.release.xcconfig */,
				6C97AB639B58BBB4B15BBE30 /* Pods-noyamobile-noyamobileTests.debug.xcconfig */,
				1D0AE47A65C8663E3B452821 /* Pods-noyamobile-noyamobileTests.release.xcconfig */,
			);
			path = Pods;
			sourceTree = "<group>";
		};
/* End PBXGroup section */

/* Begin PBXNativeTarget section */
		13B07F861A680F5B00A75B9A /* noyamobile */ = {
			isa = PBXNativeTarget;
			buildConfigurationList = 13B07F931A680F5B00A75B9A /* Build configuration list for PBXNativeTarget "noyamobile" */;
			buildPhases = (
				3E482C27206C4DEF2FE45063 /* [CP] Check Pods Manifest.lock */,
				FD10A7F022414F080027D42C /* Start Packager */,
				13B07F871A680F5B00A75B9A /* Sources */,
				13B07F8C1A680F5B00A75B9A /* Frameworks */,
				13B07F8E1A680F5B00A75B9A /* Resources */,
				00DD1BFF1BD5951E006B06BC /* Bundle React Native code and images */,
				C8AC78B0264D0F9F6F6D630E /* [CP] Embed Pods Frameworks */,
				ADC9DDC32298B72B3CF5DC8E /* [CP] Copy Pods Resources */,
			);
			buildRules = (
			);
			dependencies = (
			);
			name = noyamobile;
			productName = noyamobile;
			productReference = 13B07F961A680F5B00A75B9A /* noyamobile.app */;
			productType = "com.apple.product-type.application";
		};
/* End PBXNativeTarget section */

/* Begin PBXProject section */
		83CBB9F71A601CBA00E9B192 /* Project object */ = {
			isa = PBXProject;
			attributes = {
				KnownAssetTags = (
					New,
				);
				LastUpgradeCheck = 1210;
				TargetAttributes = {
					13B07F861A680F5B00A75B9A = {
						LastSwiftMigration = 1120;
					};
				};
			};
			buildConfigurationList = 83CBB9FA1A601CBA00E9B192 /* Build configuration list for PBXProject "noyamobile" */;
			compatibilityVersion = "Xcode 12.0";
			developmentRegion = en;
			hasScannedForEncodings = 0;
			knownRegions = (
				en,
				Base,
			);
			mainGroup = 83CBB9F61A601CBA00E9B192;
			productRefGroup = 83CBBA001A601CBA00E9B192 /* Products */;
			projectDirPath = "";
			projectRoot = "";
			targets = (
				13B07F861A680F5B00A75B9A /* noyamobile */,
			);
		};
/* End PBXProject section */

/* Begin PBXResourcesBuildPhase section */
		13B07F8E1A680F5B00A75B9A /* Resources */ = {
			isa = PBXResourcesBuildPhase;
			buildActionMask = 2147483647;
			files = (
				047DE88127A829470004312A /* icomoon.ttf in Resources */,
				81AB9BB82411601600AC10FF /* LaunchScreen.storyboard in Resources */,
				13B07FBF1A68108700A75B9A /* Images.xcassets in Resources */,
			);
			runOnlyForDeploymentPostprocessing = 0;
		};
/* End PBXResourcesBuildPhase section */

/* Begin PBXShellScriptBuildPhase section */
		00DD1BFF1BD5951E006B06BC /* Bundle React Native code and images */ = {
			isa = PBXShellScriptBuildPhase;
			buildActionMask = 2147483647;
			files = (
			);
			inputPaths = (
			);
			name = "Bundle React Native code and images";
			outputPaths = (
			);
			runOnlyForDeploymentPostprocessing = 0;
			shellPath = /bin/sh;
			shellScript = "set -e\n\nexport NODE_BINARY=node\n../node_modules/react-native/scripts/react-native-xcode.sh\n";
		};
		3E482C27206C4DEF2FE45063 /* [CP] Check Pods Manifest.lock */ = {
			isa = PBXShellScriptBuildPhase;
			buildActionMask = 2147483647;
			files = (
			);
			inputFileListPaths = (
			);
			inputPaths = (
				"${PODS_PODFILE_DIR_PATH}/Podfile.lock",
				"${PODS_ROOT}/Manifest.lock",
			);
			name = "[CP] Check Pods Manifest.lock";
			outputFileListPaths = (
			);
			outputPaths = (
				"$(DERIVED_FILE_DIR)/Pods-noyamobile-checkManifestLockResult.txt",
			);
			runOnlyForDeploymentPostprocessing = 0;
			shellPath = /bin/sh;
			shellScript = "diff \"${PODS_PODFILE_DIR_PATH}/Podfile.lock\" \"${PODS_ROOT}/Manifest.lock\" > /dev/null\nif [ $? != 0 ] ; then\n    # print error to STDERR\n    echo \"error: The sandbox is not in sync with the Podfile.lock. Run 'pod install' or update your CocoaPods installation.\" >&2\n    exit 1\nfi\n# This output is used by Xcode 'outputs' to avoid re-running this script phase.\necho \"SUCCESS\" > \"${SCRIPT_OUTPUT_FILE_0}\"\n";
			showEnvVarsInLog = 0;
		};
		ADC9DDC32298B72B3CF5DC8E /* [CP] Copy Pods Resources */ = {
			isa = PBXShellScriptBuildPhase;
			buildActionMask = 2147483647;
			files = (
			);
			inputFileListPaths = (
				"${PODS_ROOT}/Target Support Files/Pods-noyamobile/Pods-noyamobile-resources-${CONFIGURATION}-input-files.xcfilelist",
			);
			name = "[CP] Copy Pods Resources";
			outputFileListPaths = (
				"${PODS_ROOT}/Target Support Files/Pods-noyamobile/Pods-noyamobile-resources-${CONFIGURATION}-output-files.xcfilelist",
			);
			runOnlyForDeploymentPostprocessing = 0;
			shellPath = /bin/sh;
			shellScript = "\"${PODS_ROOT}/Target Support Files/Pods-noyamobile/Pods-noyamobile-resources.sh\"\n";
			showEnvVarsInLog = 0;
		};
		C8AC78B0264D0F9F6F6D630E /* [CP] Embed Pods Frameworks */ = {
			isa = PBXShellScriptBuildPhase;
			buildActionMask = 2147483647;
			files = (
			);
			inputFileListPaths = (
				"${PODS_ROOT}/Target Support Files/Pods-noyamobile/Pods-noyamobile-frameworks-${CONFIGURATION}-input-files.xcfilelist",
			);
			name = "[CP] Embed Pods Frameworks";
			outputFileListPaths = (
				"${PODS_ROOT}/Target Support Files/Pods-noyamobile/Pods-noyamobile-frameworks-${CONFIGURATION}-output-files.xcfilelist",
			);
			runOnlyForDeploymentPostprocessing = 0;
			shellPath = /bin/sh;
			shellScript = "\"${PODS_ROOT}/Target Support Files/Pods-noyamobile/Pods-noyamobile-frameworks.sh\"\n";
			showEnvVarsInLog = 0;
		};
		FD10A7F022414F080027D42C /* Start Packager */ = {
			isa = PBXShellScriptBuildPhase;
			buildActionMask = 2147483647;
			files = (
			);
			inputFileListPaths = (
			);
			inputPaths = (
			);
			name = "Start Packager";
			outputFileListPaths = (
			);
			outputPaths = (
			);
			runOnlyForDeploymentPostprocessing = 0;
			shellPath = /bin/sh;
			shellScript = "export RCT_METRO_PORT=\"${RCT_METRO_PORT:=8081}\"\necho \"export RCT_METRO_PORT=${RCT_METRO_PORT}\" > \"${SRCROOT}/../node_modules/react-native/scripts/.packager.env\"\nif [ -z \"${RCT_NO_LAUNCH_PACKAGER+xxx}\" ] ; then\n  if nc -w 5 -z localhost ${RCT_METRO_PORT} ; then\n    if ! curl -s \"http://localhost:${RCT_METRO_PORT}/status\" | grep -q \"packager-status:running\" ; then\n      echo \"Port ${RCT_METRO_PORT} already in use, packager is either not running or not running correctly\"\n      exit 2\n    fi\n  else\n    open \"$SRCROOT/../node_modules/react-native/scripts/launchPackager.command\" || echo \"Can't start packager automatically\"\n  fi\nfi\n";
			showEnvVarsInLog = 0;
		};
/* End PBXShellScriptBuildPhase section */

/* Begin PBXSourcesBuildPhase section */
		13B07F871A680F5B00A75B9A /* Sources */ = {
			isa = PBXSourcesBuildPhase;
			buildActionMask = 2147483647;
			files = (
				3E78F26A282C2BC9000061E6 /* RootViewController.swift in Sources */,
				44E0586A205C0C25B9F385E8 /* ExpoModulesProvider.swift in Sources */,
				3E8F276328240D45004A18CB /* KeyCommandRegistry.m in Sources */,
				3E46A259282E80C400D89A8E /* KeyEventEmitter.swift in Sources */,
				3E8F276628256C5A004A18CB /* AppDelegate.swift in Sources */,
				3E46A25B282E80D500D89A8E /* KeyEventEmitter.m in Sources */,
				3E8F276128240D19004A18CB /* KeyCommandRegistry.swift in Sources */,
<<<<<<< HEAD
=======
				3EA51A5C283FA3A80029B064 /* CaseIterableExtension.swift in Sources */,
>>>>>>> 5d860413
			);
			runOnlyForDeploymentPostprocessing = 0;
		};
/* End PBXSourcesBuildPhase section */

/* Begin XCBuildConfiguration section */
		13B07F941A680F5B00A75B9A /* Debug */ = {
			isa = XCBuildConfiguration;
			baseConfigurationReference = C0A881CF5CF3F2B244570E2A /* Pods-noyamobile.debug.xcconfig */;
			buildSettings = {
				ASSETCATALOG_COMPILER_APPICON_NAME = AppIcon;
				CLANG_ENABLE_MODULES = YES;
				CODE_SIGN_ENTITLEMENTS = noyamobile/noyamobile.entitlements;
				"CODE_SIGN_IDENTITY[sdk=macosx*]" = "-";
				CURRENT_PROJECT_VERSION = 1;
				DEVELOPMENT_TEAM = WC59N2X3FV;
				ENABLE_BITCODE = NO;
				"ENABLE_HARDENED_RUNTIME[sdk=macosx*]" = YES;
				INFOPLIST_FILE = noyamobile/Info.plist;
				IPHONEOS_DEPLOYMENT_TARGET = 13.6;
				"IPHONEOS_DEPLOYMENT_TARGET[sdk=macosx*]" = 15.4;
				LD_RUNPATH_SEARCH_PATHS = (
					"$(inherited)",
					"@executable_path/Frameworks",
				);
				LIBRARY_SEARCH_PATHS = (
					"$(SDKROOT)/usr/lib/swift",
					"$(inherited)",
				);
				OTHER_LDFLAGS = (
					"$(inherited)",
					"-ObjC",
					"-lc++",
				);
				OTHER_SWIFT_FLAGS = "$(inherited) -D COCOAPODS -Xcc -fmodule-map-file=\"${PODS_CONFIGURATION_BUILD_DIR}/ExpoModulesCore/ExpoModulesCore.modulemap\" -Xcc -fmodule-map-file=\"${PODS_CONFIGURATION_BUILD_DIR}/YogaKit/YogaKit.modulemap\" -Xcc -fmodule-map-file=\"${PODS_ROOT}/Headers/Public/FlipperKit/FlipperKit.modulemap\" -Xcc -fmodule-map-file=\"${PODS_ROOT}/Headers/Public/React-Core/React/React-Core.modulemap\" -Xcc -fmodule-map-file=\"${PODS_ROOT}/Headers/Public/ReactCommon/ReactCommon.modulemap\" -Xcc -fmodule-map-file=\"${PODS_ROOT}/Headers/Public/yoga/Yoga.modulemap\" -Xcc -DFB_SONARKIT_ENABLED=1 -D DEBUG";
				PRODUCT_BUNDLE_IDENTIFIER = org.design.noya.noyamobile;
				PRODUCT_NAME = noyamobile;
				SUPPORTS_MACCATALYST = YES;
				SUPPORTS_MAC_DESIGNED_FOR_IPHONE_IPAD = YES;
				SWIFT_OBJC_BRIDGING_HEADER = "noyamobile-Bridging-Header.h";
				SWIFT_OPTIMIZATION_LEVEL = "-Onone";
				SWIFT_VERSION = 5.0;
				TARGETED_DEVICE_FAMILY = "1,2,6";
				VERSIONING_SYSTEM = "apple-generic";
			};
			name = Debug;
		};
		13B07F951A680F5B00A75B9A /* Release */ = {
			isa = XCBuildConfiguration;
			baseConfigurationReference = D00AAFFCFCFDA5787532823F /* Pods-noyamobile.release.xcconfig */;
			buildSettings = {
				ASSETCATALOG_COMPILER_APPICON_NAME = AppIcon;
				CLANG_ENABLE_MODULES = YES;
				CODE_SIGN_ENTITLEMENTS = noyamobile/noyamobile.entitlements;
				"CODE_SIGN_IDENTITY[sdk=macosx*]" = "-";
				CURRENT_PROJECT_VERSION = 1;
				DEVELOPMENT_TEAM = WC59N2X3FV;
				ENABLE_BITCODE = NO;
				"ENABLE_HARDENED_RUNTIME[sdk=macosx*]" = YES;
				INFOPLIST_FILE = noyamobile/Info.plist;
				IPHONEOS_DEPLOYMENT_TARGET = 13.6;
				"IPHONEOS_DEPLOYMENT_TARGET[sdk=macosx*]" = 15.4;
				LD_RUNPATH_SEARCH_PATHS = (
					"$(inherited)",
					"@executable_path/Frameworks",
				);
				LIBRARY_SEARCH_PATHS = (
					"$(SDKROOT)/usr/lib/swift",
					"$(inherited)",
				);
				OTHER_LDFLAGS = (
					"$(inherited)",
					"-ObjC",
					"-lc++",
				);
				OTHER_SWIFT_FLAGS = "$(inherited) -D COCOAPODS -Xcc -fmodule-map-file=\"${PODS_CONFIGURATION_BUILD_DIR}/ExpoModulesCore/ExpoModulesCore.modulemap\" -Xcc -fmodule-map-file=\"${PODS_CONFIGURATION_BUILD_DIR}/YogaKit/YogaKit.modulemap\" -Xcc -fmodule-map-file=\"${PODS_ROOT}/Headers/Public/React-Core/React/React-Core.modulemap\" -Xcc -fmodule-map-file=\"${PODS_ROOT}/Headers/Public/ReactCommon/ReactCommon.modulemap\" -Xcc -fmodule-map-file=\"${PODS_ROOT}/Headers/Public/yoga/Yoga.modulemap\" -D RELEASE";
				PRODUCT_BUNDLE_IDENTIFIER = org.design.noya.noyamobile;
				PRODUCT_NAME = noyamobile;
				SUPPORTS_MACCATALYST = YES;
				SUPPORTS_MAC_DESIGNED_FOR_IPHONE_IPAD = YES;
				SWIFT_OBJC_BRIDGING_HEADER = "noyamobile-Bridging-Header.h";
				SWIFT_VERSION = 5.0;
				TARGETED_DEVICE_FAMILY = "1,2,6";
				VERSIONING_SYSTEM = "apple-generic";
			};
			name = Release;
		};
		83CBBA201A601CBA00E9B192 /* Debug */ = {
			isa = XCBuildConfiguration;
			buildSettings = {
				ALWAYS_SEARCH_USER_PATHS = NO;
				CLANG_ANALYZER_LOCALIZABILITY_NONLOCALIZED = YES;
				CLANG_CXX_LANGUAGE_STANDARD = "gnu++0x";
				CLANG_CXX_LIBRARY = "libc++";
				CLANG_ENABLE_MODULES = YES;
				CLANG_ENABLE_OBJC_ARC = YES;
				CLANG_WARN_BLOCK_CAPTURE_AUTORELEASING = YES;
				CLANG_WARN_BOOL_CONVERSION = YES;
				CLANG_WARN_COMMA = YES;
				CLANG_WARN_CONSTANT_CONVERSION = YES;
				CLANG_WARN_DEPRECATED_OBJC_IMPLEMENTATIONS = YES;
				CLANG_WARN_DIRECT_OBJC_ISA_USAGE = YES_ERROR;
				CLANG_WARN_EMPTY_BODY = YES;
				CLANG_WARN_ENUM_CONVERSION = YES;
				CLANG_WARN_INFINITE_RECURSION = YES;
				CLANG_WARN_INT_CONVERSION = YES;
				CLANG_WARN_NON_LITERAL_NULL_CONVERSION = YES;
				CLANG_WARN_OBJC_IMPLICIT_RETAIN_SELF = YES;
				CLANG_WARN_OBJC_LITERAL_CONVERSION = YES;
				CLANG_WARN_OBJC_ROOT_CLASS = YES_ERROR;
				CLANG_WARN_QUOTED_INCLUDE_IN_FRAMEWORK_HEADER = YES;
				CLANG_WARN_RANGE_LOOP_ANALYSIS = YES;
				CLANG_WARN_STRICT_PROTOTYPES = YES;
				CLANG_WARN_SUSPICIOUS_MOVE = YES;
				CLANG_WARN_UNREACHABLE_CODE = YES;
				CLANG_WARN__DUPLICATE_METHOD_MATCH = YES;
				"CODE_SIGN_IDENTITY[sdk=iphoneos*]" = "iPhone Developer";
				COPY_PHASE_STRIP = NO;
				ENABLE_BITCODE = NO;
				ENABLE_STRICT_OBJC_MSGSEND = YES;
				ENABLE_TESTABILITY = YES;
				"EXCLUDED_ARCHS[sdk=iphonesimulator*]" = "";
				GCC_C_LANGUAGE_STANDARD = gnu99;
				GCC_DYNAMIC_NO_PIC = NO;
				GCC_NO_COMMON_BLOCKS = YES;
				GCC_OPTIMIZATION_LEVEL = 0;
				GCC_PREPROCESSOR_DEFINITIONS = (
					"DEBUG=1",
					"$(inherited)",
				);
				GCC_SYMBOLS_PRIVATE_EXTERN = NO;
				GCC_WARN_64_TO_32_BIT_CONVERSION = YES;
				GCC_WARN_ABOUT_RETURN_TYPE = YES_ERROR;
				GCC_WARN_UNDECLARED_SELECTOR = YES;
				GCC_WARN_UNINITIALIZED_AUTOS = YES_AGGRESSIVE;
				GCC_WARN_UNUSED_FUNCTION = YES;
				GCC_WARN_UNUSED_VARIABLE = YES;
				IPHONEOS_DEPLOYMENT_TARGET = 12.0;
				LD_RUNPATH_SEARCH_PATHS = (
					/usr/lib/swift,
					"$(inherited)",
				);
				LIBRARY_SEARCH_PATHS = (
					"\"$(SDKROOT)/usr/lib/swift\"",
					"\"$(TOOLCHAIN_DIR)/usr/lib/swift/$(PLATFORM_NAME)\"",
					"\"$(TOOLCHAIN_DIR)/usr/lib/swift-5.0/$(PLATFORM_NAME)\"",
					"\"$(inherited)\"",
				);
				MTL_ENABLE_DEBUG_INFO = YES;
				ONLY_ACTIVE_ARCH = YES;
				SDKROOT = iphoneos;
			};
			name = Debug;
		};
		83CBBA211A601CBA00E9B192 /* Release */ = {
			isa = XCBuildConfiguration;
			buildSettings = {
				ALWAYS_SEARCH_USER_PATHS = NO;
				CLANG_ANALYZER_LOCALIZABILITY_NONLOCALIZED = YES;
				CLANG_CXX_LANGUAGE_STANDARD = "gnu++0x";
				CLANG_CXX_LIBRARY = "libc++";
				CLANG_ENABLE_MODULES = YES;
				CLANG_ENABLE_OBJC_ARC = YES;
				CLANG_WARN_BLOCK_CAPTURE_AUTORELEASING = YES;
				CLANG_WARN_BOOL_CONVERSION = YES;
				CLANG_WARN_COMMA = YES;
				CLANG_WARN_CONSTANT_CONVERSION = YES;
				CLANG_WARN_DEPRECATED_OBJC_IMPLEMENTATIONS = YES;
				CLANG_WARN_DIRECT_OBJC_ISA_USAGE = YES_ERROR;
				CLANG_WARN_EMPTY_BODY = YES;
				CLANG_WARN_ENUM_CONVERSION = YES;
				CLANG_WARN_INFINITE_RECURSION = YES;
				CLANG_WARN_INT_CONVERSION = YES;
				CLANG_WARN_NON_LITERAL_NULL_CONVERSION = YES;
				CLANG_WARN_OBJC_IMPLICIT_RETAIN_SELF = YES;
				CLANG_WARN_OBJC_LITERAL_CONVERSION = YES;
				CLANG_WARN_OBJC_ROOT_CLASS = YES_ERROR;
				CLANG_WARN_QUOTED_INCLUDE_IN_FRAMEWORK_HEADER = YES;
				CLANG_WARN_RANGE_LOOP_ANALYSIS = YES;
				CLANG_WARN_STRICT_PROTOTYPES = YES;
				CLANG_WARN_SUSPICIOUS_MOVE = YES;
				CLANG_WARN_UNREACHABLE_CODE = YES;
				CLANG_WARN__DUPLICATE_METHOD_MATCH = YES;
				"CODE_SIGN_IDENTITY[sdk=iphoneos*]" = "iPhone Developer";
				COPY_PHASE_STRIP = YES;
				ENABLE_BITCODE = NO;
				ENABLE_NS_ASSERTIONS = NO;
				ENABLE_STRICT_OBJC_MSGSEND = YES;
				"EXCLUDED_ARCHS[sdk=iphonesimulator*]" = "";
				GCC_C_LANGUAGE_STANDARD = gnu99;
				GCC_NO_COMMON_BLOCKS = YES;
				GCC_WARN_64_TO_32_BIT_CONVERSION = YES;
				GCC_WARN_ABOUT_RETURN_TYPE = YES_ERROR;
				GCC_WARN_UNDECLARED_SELECTOR = YES;
				GCC_WARN_UNINITIALIZED_AUTOS = YES_AGGRESSIVE;
				GCC_WARN_UNUSED_FUNCTION = YES;
				GCC_WARN_UNUSED_VARIABLE = YES;
				IPHONEOS_DEPLOYMENT_TARGET = 12.0;
				LD_RUNPATH_SEARCH_PATHS = (
					/usr/lib/swift,
					"$(inherited)",
				);
				LIBRARY_SEARCH_PATHS = (
					"\"$(SDKROOT)/usr/lib/swift\"",
					"\"$(TOOLCHAIN_DIR)/usr/lib/swift/$(PLATFORM_NAME)\"",
					"\"$(TOOLCHAIN_DIR)/usr/lib/swift-5.0/$(PLATFORM_NAME)\"",
					"\"$(inherited)\"",
				);
				MTL_ENABLE_DEBUG_INFO = NO;
				SDKROOT = iphoneos;
				VALIDATE_PRODUCT = YES;
			};
			name = Release;
		};
/* End XCBuildConfiguration section */

/* Begin XCConfigurationList section */
		13B07F931A680F5B00A75B9A /* Build configuration list for PBXNativeTarget "noyamobile" */ = {
			isa = XCConfigurationList;
			buildConfigurations = (
				13B07F941A680F5B00A75B9A /* Debug */,
				13B07F951A680F5B00A75B9A /* Release */,
			);
			defaultConfigurationIsVisible = 0;
			defaultConfigurationName = Release;
		};
		83CBB9FA1A601CBA00E9B192 /* Build configuration list for PBXProject "noyamobile" */ = {
			isa = XCConfigurationList;
			buildConfigurations = (
				83CBBA201A601CBA00E9B192 /* Debug */,
				83CBBA211A601CBA00E9B192 /* Release */,
			);
			defaultConfigurationIsVisible = 0;
			defaultConfigurationName = Release;
		};
/* End XCConfigurationList section */
	};
	rootObject = 83CBB9F71A601CBA00E9B192 /* Project object */;
}<|MERGE_RESOLUTION|>--- conflicted
+++ resolved
@@ -15,10 +15,7 @@
 		3E8F276128240D19004A18CB /* KeyCommandRegistry.swift in Sources */ = {isa = PBXBuildFile; fileRef = 3E8F276028240D19004A18CB /* KeyCommandRegistry.swift */; };
 		3E8F276328240D45004A18CB /* KeyCommandRegistry.m in Sources */ = {isa = PBXBuildFile; fileRef = 3E8F276228240D45004A18CB /* KeyCommandRegistry.m */; };
 		3E8F276628256C5A004A18CB /* AppDelegate.swift in Sources */ = {isa = PBXBuildFile; fileRef = 3E8F276528256C5A004A18CB /* AppDelegate.swift */; };
-<<<<<<< HEAD
-=======
 		3EA51A5C283FA3A80029B064 /* CaseIterableExtension.swift in Sources */ = {isa = PBXBuildFile; fileRef = 3EA51A5B283FA3A80029B064 /* CaseIterableExtension.swift */; };
->>>>>>> 5d860413
 		44E0586A205C0C25B9F385E8 /* ExpoModulesProvider.swift in Sources */ = {isa = PBXBuildFile; fileRef = 4A1365128A42E7DA9351FF5E /* ExpoModulesProvider.swift */; };
 		6172F2D35A4C3AA820D92908 /* libPods-noyamobile.a in Frameworks */ = {isa = PBXBuildFile; fileRef = 6423831EA8574132BED9D8CC /* libPods-noyamobile.a */; };
 		81AB9BB82411601600AC10FF /* LaunchScreen.storyboard in Resources */ = {isa = PBXBuildFile; fileRef = 81AB9BB72411601600AC10FF /* LaunchScreen.storyboard */; };
@@ -38,10 +35,7 @@
 		3E8F276228240D45004A18CB /* KeyCommandRegistry.m */ = {isa = PBXFileReference; lastKnownFileType = sourcecode.c.objc; path = KeyCommandRegistry.m; sourceTree = "<group>"; };
 		3E8F276428240E54004A18CB /* noyamobile-Bridging-Header.h */ = {isa = PBXFileReference; fileEncoding = 4; lastKnownFileType = sourcecode.c.h; path = "noyamobile-Bridging-Header.h"; sourceTree = "<group>"; };
 		3E8F276528256C5A004A18CB /* AppDelegate.swift */ = {isa = PBXFileReference; lastKnownFileType = sourcecode.swift; name = AppDelegate.swift; path = noyamobile/AppDelegate.swift; sourceTree = "<group>"; };
-<<<<<<< HEAD
-=======
 		3EA51A5B283FA3A80029B064 /* CaseIterableExtension.swift */ = {isa = PBXFileReference; lastKnownFileType = sourcecode.swift; path = CaseIterableExtension.swift; sourceTree = "<group>"; };
->>>>>>> 5d860413
 		4A1365128A42E7DA9351FF5E /* ExpoModulesProvider.swift */ = {isa = PBXFileReference; includeInIndex = 1; lastKnownFileType = sourcecode.swift; name = ExpoModulesProvider.swift; path = "Pods/Target Support Files/Pods-noyamobile/ExpoModulesProvider.swift"; sourceTree = "<group>"; };
 		6423831EA8574132BED9D8CC /* libPods-noyamobile.a */ = {isa = PBXFileReference; explicitFileType = archive.ar; includeInIndex = 0; path = "libPods-noyamobile.a"; sourceTree = BUILT_PRODUCTS_DIR; };
 		6C97AB639B58BBB4B15BBE30 /* Pods-noyamobile-noyamobileTests.debug.xcconfig */ = {isa = PBXFileReference; includeInIndex = 1; lastKnownFileType = text.xcconfig; name = "Pods-noyamobile-noyamobileTests.debug.xcconfig"; path = "Target Support Files/Pods-noyamobile-noyamobileTests/Pods-noyamobile-noyamobileTests.debug.xcconfig"; sourceTree = "<group>"; };
@@ -92,10 +86,7 @@
 				81AB9BB72411601600AC10FF /* LaunchScreen.storyboard */,
 				3E8F276528256C5A004A18CB /* AppDelegate.swift */,
 				3E78F269282C2BC9000061E6 /* RootViewController.swift */,
-<<<<<<< HEAD
-=======
 				3EA51A5B283FA3A80029B064 /* CaseIterableExtension.swift */,
->>>>>>> 5d860413
 			);
 			name = noyamobile;
 			sourceTree = "<group>";
@@ -354,10 +345,7 @@
 				3E8F276628256C5A004A18CB /* AppDelegate.swift in Sources */,
 				3E46A25B282E80D500D89A8E /* KeyEventEmitter.m in Sources */,
 				3E8F276128240D19004A18CB /* KeyCommandRegistry.swift in Sources */,
-<<<<<<< HEAD
-=======
 				3EA51A5C283FA3A80029B064 /* CaseIterableExtension.swift in Sources */,
->>>>>>> 5d860413
 			);
 			runOnlyForDeploymentPostprocessing = 0;
 		};
