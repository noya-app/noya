import { SearchIcon } from '@chakra-ui/icons';
import {
  Avatar,
  Box,
  Button,
  ChakraProvider,
  Checkbox,
  Flex,
  Heading,
  HStack,
  IconButton,
  Image,
  Input,
  InputGroup,
  InputLeftElement,
  Link,
  Spacer,
  Spinner,
  Switch,
  SystemProps,
  Text,
  theme,
  VStack,
} from '@chakra-ui/react';
import { useApplicationState, useWorkspace } from 'noya-app-state-context';
import Sketch from 'noya-file-format';
import {
  createRect,
  createResizeTransform,
  Rect,
  Size,
  transformRect,
} from 'noya-geometry';
import { useSize } from 'noya-react-utils';
import { Layers, Selectors } from 'noya-state';
import { isExternalUrl } from 'noya-utils';
import React, { useEffect, useRef } from 'react';
import {
  avatarSymbol,
  boxSymbol,
  buttonSymbol,
  checkboxSymbol,
  headerBarNavUserSymbol,
  heading1Symbol,
  heading2Symbol,
  heading3Symbol,
  heading4Symbol,
  heading5Symbol,
  heading6Symbol,
  heroSymbol,
  iconButtonSymbol,
  imageSymbol,
  inputSymbol,
  switchSymbol,
  textSymbol,
  writeSymbol,
} from './symbols';

type DOMElementsProps = {
  frame: Rect;
  blockText?: string;
  resolvedBlockData?: Sketch.SymbolInstance['resolvedBlockData'];
};

export function filterHashTagsAndSlashCommands(text?: string): {
  content?: string;
  hashTags?: string[];
  slashCommands?: string[];
} {
<<<<<<< HEAD
  const lines = text?.split(/\r?\n/);
  const words = lines?.map((line) => line.split(' ')).flat();
  const content = words?.filter((word) => !word.startsWith('#')).join(' ');
  const hashTags = words
    ?.filter((word) => word.startsWith('#'))
    .map((word) => word.slice(1).trim());
=======
  const words = text?.split(' ');
  const content = words
    ?.filter((word) => !word.startsWith('#') && !word.startsWith('/'))
    .join(' ')
    .trim();
  const hashTags = words
    ?.filter((word) => word.startsWith('#'))
    .map((word) => word.slice(1));
  const slashCommands = words
    ?.filter((word) => word.startsWith('/'))
    .map((word) => word.slice(1));
>>>>>>> ea080426
  return {
    content,
    hashTags,
    slashCommands,
  };
}

function filterTextPropertyHashTags(text?: string): {
  content?: string;
  hashTags?: string[];
  color?: string;
  colorScheme?: string;
  fontWeight?: string;
  fontSize?: string;
  align?: string;
  textAlign?: SystemProps['textAlign'];
} {
  const { content, hashTags } = filterHashTagsAndSlashCommands(text);
  const colorByHashTag = hashTags?.find((hashTag) =>
    CSS.supports('color', hashTag),
  );
  const colorByHashTagHex = hashTags
    ?.map((hashTag) => `#${hashTag}`)
    .find((hashTag) => CSS.supports('color', hashTag));
  const color = colorByHashTag ?? colorByHashTagHex;
  const colorScheme = hashTags?.find((hashTag) =>
    Object.keys(theme.colors).includes(hashTag),
  );
  const fontWeight = hashTags?.find((hashTag) =>
    Object.keys(theme.fontWeights).includes(hashTag),
  );
  const fontSize = hashTags?.find((hashTag) =>
    Object.keys(theme.fontSizes).includes(hashTag),
  );
  const align = hashTags?.find((hashTag) =>
    ['left', 'center', 'right'].includes(hashTag),
  );
  const textAlign = hashTags?.find((hashTag) =>
    ['left', 'center', 'right'].includes(hashTag),
  ) as SystemProps['textAlign'];
  return {
    content,
    hashTags,
    color,
    colorScheme,
    fontWeight,
    fontSize,
    align,
    textAlign,
  };
}

export const symbolIdToElement = {
  [buttonSymbol.symbolID]: (props: DOMElementsProps) => {
    const { content, colorScheme, fontWeight, fontSize } =
      filterTextPropertyHashTags(props.blockText);
    let size;
    if (props.frame.height < 30) {
      size = 'xs' as const;
    } else if (props.frame.height > 50) {
      size = 'lg' as const;
    } else {
      size = 'md' as const;
    }
    return (
      <Button
        colorScheme={colorScheme}
        fontWeight={fontWeight}
        fontSize={fontSize}
        size={size}
        isFullWidth
      >
        {content}
      </Button>
    );
  },
  [avatarSymbol.symbolID]: (props: DOMElementsProps) => <Avatar size="full" />,
  [boxSymbol.symbolID]: (props: DOMElementsProps) => {
    const { content, hashTags } = filterHashTagsAndSlashCommands(
      props.blockText,
    );
    const color =
      [content]
        .concat(hashTags)
        .find((value) => CSS.supports('color', `${value}`)) ?? '#ebfdff';
    return <Box bg={color} w="100%" h="100%" />;
  },
  [checkboxSymbol.symbolID]: (props: DOMElementsProps) => <Checkbox />,
  [iconButtonSymbol.symbolID]: (props: DOMElementsProps) => (
    <IconButton aria-label={''} />
  ),
  [inputSymbol.symbolID]: (props: DOMElementsProps) => {
    const [value, setValue] = React.useState(props.blockText ?? '');

    useEffect(() => {
      setValue(props.blockText ?? '');
    }, [props.blockText]);

    return (
      <Input
        value={value}
        onChange={(event) => {
          setValue(event.target.value);
        }}
      />
    );
  },
  [switchSymbol.symbolID]: (props: DOMElementsProps) => <Switch />,
  [textSymbol.symbolID]: (props: DOMElementsProps) => {
    const { content, color, fontWeight, fontSize, align } =
      filterTextPropertyHashTags(props.blockText);
    return (
      <Text
        color={color}
        fontWeight={fontWeight}
        fontSize={fontSize}
        align={align as SystemProps['textAlign']}
      >
        {content}
      </Text>
    );
  },
  [imageSymbol.symbolID]: (props: DOMElementsProps) => (
    <Image
      src={
        props.blockText && isExternalUrl(props.blockText)
          ? props.blockText
          : props.resolvedBlockData?.resolvedText
      }
      fit="cover"
      align="middle"
      w="100%"
      h="100%"
    />
  ),
  [heading1Symbol.symbolID]: (props: DOMElementsProps) => {
    const { content, color, fontWeight, fontSize, align } =
      filterTextPropertyHashTags(props.blockText);
    return (
      <Flex justify={align}>
        <Heading
          size="2xl"
          color={color}
          fontWeight={fontWeight}
          fontSize={fontSize}
        >
          {content}
        </Heading>
      </Flex>
    );
  },
  [heading2Symbol.symbolID]: (props: DOMElementsProps) => {
    const { content, color, fontWeight, fontSize, align } =
      filterTextPropertyHashTags(props.blockText);
    return (
      <Flex justify={align}>
        <Heading
          size="xl"
          color={color}
          fontWeight={fontWeight}
          fontSize={fontSize}
        >
          {content}
        </Heading>
      </Flex>
    );
  },
  [heading3Symbol.symbolID]: (props: DOMElementsProps) => {
    const { content, color, fontWeight, fontSize, align } =
      filterTextPropertyHashTags(props.blockText);
    return (
      <Flex justify={align}>
        <Heading
          size="lg"
          color={color}
          fontWeight={fontWeight}
          fontSize={fontSize}
        >
          {content}
        </Heading>
      </Flex>
    );
  },
  [heading4Symbol.symbolID]: (props: DOMElementsProps) => {
    const { content, color, fontWeight, fontSize, align } =
      filterTextPropertyHashTags(props.blockText);
    return (
      <Flex justify={align}>
        <Heading
          size="md"
          color={color}
          fontWeight={fontWeight}
          fontSize={fontSize}
        >
          {content}
        </Heading>
      </Flex>
    );
  },
  [heading5Symbol.symbolID]: (props: DOMElementsProps) => {
    const { content, color, fontWeight, fontSize, align } =
      filterTextPropertyHashTags(props.blockText);
    return (
      <Flex justify={align}>
        <Heading
          size="sm"
          color={color}
          fontWeight={fontWeight}
          fontSize={fontSize}
        >
          {content}
        </Heading>
      </Flex>
    );
  },
  [heading6Symbol.symbolID]: (props: DOMElementsProps) => {
    const { content, color, fontWeight, fontSize, align } =
      filterTextPropertyHashTags(props.blockText);
    return (
      <Flex justify={align}>
        <Heading
          size="xs"
          color={color}
          fontWeight={fontWeight}
          fontSize={fontSize}
        >
          {content}
        </Heading>
      </Flex>
    );
  },
  [writeSymbol.symbolID]: (props: DOMElementsProps) => {
    const { color, fontWeight, fontSize, align } = filterTextPropertyHashTags(
      props.blockText,
    );
    return (
      <Text
        color={color}
        fontWeight={fontWeight}
        fontSize={fontSize}
        align={align as SystemProps['textAlign']}
      >
        {props.resolvedBlockData?.resolvedText ?? (
          <Flex align="center">
            {props.blockText && (
              <>
                <Spinner
                  thickness="3px"
                  color="gray"
                  size={fontSize}
                  speed="1.5s"
                />
                <span style={{ marginLeft: 10 }}>Thinking...</span>
              </>
            )}
            {!props.blockText && 'Waiting for input...'}
          </Flex>
        )}
      </Text>
    );
  },
  [headerBarNavUserSymbol.symbolID]: (props: DOMElementsProps) => {
    const { content, hashTags } = filterHashTagsAndSlashCommands(
      props.blockText,
    );
    const backgroundColor = hashTags?.includes('dark')
      ? 'rgba(11,21,48,0.9)'
      : 'rgba(255,255,255,0.9)';
    const borderBottomColor = hashTags?.includes('dark')
      ? 'transparent'
      : '#eee';
    const searchBackgroundColor = hashTags?.includes('dark')
      ? 'rgba(0,0,0,0.2)'
      : 'rgba(0,0,0,0.02)';
    const color = hashTags?.includes('dark') ? '#fff' : '#000';
    const links = content
      ? content.split(',').map((link) => link.trim())
      : ['*Home', 'Projects', 'Team', 'FAQ'];
    if (links.filter((link) => link[0] === '*').length === 0) {
      links[0] = `*${links[0]}`;
    }
    return (
      <Flex
        alignItems="center"
        borderBottomWidth={1}
        borderBottomColor={borderBottomColor}
        height={`${props.frame.height}px`}
        paddingX="10px"
        backgroundColor={backgroundColor}
        backdropFilter="auto"
        backdropBlur="10px"
      >
        {links.map((link, index) => {
          let backgroundColor = 'transparent';
          if (link[0] === '*') {
            backgroundColor = hashTags?.includes('dark')
              ? 'rgba(0,0,0,0.5)'
              : 'rgba(0,0,0,0.1)';
          }
          const [, linkText] = /^\*?(.*)/.exec(link) || [];
          return (
            <Link
              marginX="10px"
              padding="5px 10px"
              borderRadius="3px"
              fontSize="12px"
              fontWeight="medium"
              backgroundColor={backgroundColor}
              color={color}
            >
              {linkText}
            </Link>
          );
        })}
        <Spacer />
        {hashTags?.includes('search') && (
          <InputGroup
            flex="0.35"
            marginX="10px"
            size="sm"
            borderColor="rgba(0,0,0,0.1)"
            backgroundColor={searchBackgroundColor}
          >
            <InputLeftElement
              pointerEvents="none"
              children={<SearchIcon color={color} />}
            />
            <Input placeholder="Search" />
          </InputGroup>
        )}
        <Avatar size={props.frame.height < 60 ? 'xs' : 'sm'} marginX="10px" />
      </Flex>
    );
  },
  [heroSymbol.symbolID]: (props: DOMElementsProps) => {
    const { align, textAlign } = filterTextPropertyHashTags(props.blockText);
    const blockText = props.blockText
      ? props.blockText.split(/\r?\n/)
      : [
          'Create, iterate, inspire.',
          'Turn great ideas into new possibilities.',
          'Get started',
          'Learn more',
        ];

    let headline,
      subheadline,
      button,
      button2,
      defaultHeadlineSize = 'xl',
      defaultSubheadlineSize = 'md',
      defaultButtonSize = 'sm',
      defaultSpacing = 2;

    if (props.frame.width > 800 && props.frame.height > 370) {
      defaultHeadlineSize = '3xl';
      defaultSubheadlineSize = '2xl';
      defaultButtonSize = 'lg';
      defaultSpacing = 4;
    } else if (props.frame.width > 500 && props.frame.height > 270) {
      defaultHeadlineSize = '2xl';
      defaultSubheadlineSize = 'lg';
      defaultButtonSize = 'md';
      defaultSpacing = 3;
    }

    if (blockText[0]) {
      headline = filterTextPropertyHashTags(blockText[0]);
    }

    if (blockText[1]) {
      subheadline = filterTextPropertyHashTags(blockText[1]);
    }

    if (blockText[2]) {
      button = filterTextPropertyHashTags(blockText[2]);
    }

    if (blockText[3]) {
      button2 = filterTextPropertyHashTags(blockText[3]);
    }
    return (
      <Flex
        flexDirection="column"
        height="100%"
        justifyContent="center"
        paddingX={8}
      >
        <VStack align={align ?? 'center'} spacing={defaultSpacing}>
          {headline && (
            <Heading
              size={defaultHeadlineSize}
              color={headline.color}
              fontWeight={headline.fontWeight}
              fontSize={headline.fontSize}
              textAlign={textAlign ?? 'center'}
            >
              {headline.content}
            </Heading>
          )}
          {subheadline && (
            <Text
              color={subheadline.color}
              fontWeight={subheadline.fontWeight}
              fontSize={defaultSubheadlineSize ?? subheadline.fontSize}
              textAlign={textAlign ?? 'center'}
            >
              {subheadline.content}
            </Text>
          )}
          <HStack
            paddingTop={defaultSpacing * 2}
            spacing={4}
            justifyContent={align}
          >
            {button && (
              <Button
                size={defaultButtonSize}
                colorScheme={button.colorScheme ?? 'green'}
                fontWeight={button.fontWeight}
                fontSize={button.fontSize}
                alignSelf="flex-start"
              >
                {button.content}
              </Button>
            )}
            {button2 && (
              <Button
                size={defaultButtonSize}
                colorScheme={button2.colorScheme}
                fontWeight={button2.fontWeight}
                fontSize={button2.fontSize}
                alignSelf="flex-start"
              >
                {button2.content}
              </Button>
            )}
          </HStack>
        </VStack>
      </Flex>
    );
  },
};

function SymbolRenderer({
  frame,
  symbolId,
  blockText,
  resolvedBlockData,
}: { symbolId: string } & DOMElementsProps) {
  return (
    <div
      style={{
        position: 'absolute',
        left: frame.x,
        top: frame.y,
        width: frame.width,
        height: frame.height,
      }}
    >
      {symbolIdToElement[symbolId]({ frame, blockText, resolvedBlockData })}
    </div>
  );
}

function DOMRendererContent({
  size,
  resizeBehavior,
}: {
  size: Size;
  resizeBehavior: ResizeBehavior;
}): JSX.Element {
  const [state] = useApplicationState();
  const { canvasInsets } = useWorkspace();
  const page = Selectors.getCurrentPage(state);
  const artboard = page.layers[0] as Sketch.Artboard;
  const rect = Selectors.getBoundingRect(page, [artboard.do_objectID])!;

  const containerTransform = createResizeTransform(artboard.frame, size, {
    scalingMode: 'down',
    resizePosition: 'top',
    padding: 20,
  });
  const canvasTransform = Selectors.getCanvasTransform(state, canvasInsets);
  const transform =
    resizeBehavior === 'match-canvas' ? canvasTransform : containerTransform;

  const paddedRect = transformRect(rect, transform);

  return (
    <ChakraProvider>
      <div
        style={{
          position: 'absolute',
          width: paddedRect.width,
          height: paddedRect.height,
          left: paddedRect.x,
          top: paddedRect.y,
          outline: '1px solid #e0e0e0',
        }}
      />
      <div
        style={{
          position: 'absolute',
          transform: transform.toString(),
          transformOrigin: 'top left',
          background: 'white',
          width: rect.width,
          height: rect.height,
        }}
      >
        {artboard.layers.filter(Layers.isSymbolInstance).map((layer) => (
          <SymbolRenderer
            key={layer.do_objectID}
            frame={layer.frame}
            symbolId={layer.symbolID}
            blockText={layer.blockText}
            resolvedBlockData={layer.resolvedBlockData}
          />
        ))}
        {state.interactionState.type === 'drawing' && (
          <SymbolRenderer
            key="drawing"
            frame={createRect(
              state.interactionState.origin,
              state.interactionState.current,
            )}
            symbolId={
              typeof state.interactionState.shapeType === 'string'
                ? buttonSymbol.symbolID
                : state.interactionState.shapeType.symbolId
            }
          />
        )}
      </div>
    </ChakraProvider>
  );
}

type ResizeBehavior = 'match-canvas' | 'fit-container';

export function DOMRenderer({
  resizeBehavior,
}: {
  resizeBehavior: ResizeBehavior;
}): JSX.Element {
  const containerRef = useRef<HTMLDivElement>(null);
  const size = useSize(containerRef);

  return (
    <div style={{ display: 'flex', flex: 1 }}>
      <div ref={containerRef} style={{ flex: 1, position: 'relative' }}>
        {size && (
          <DOMRendererContent size={size} resizeBehavior={resizeBehavior} />
        )}
      </div>
    </div>
  );
}<|MERGE_RESOLUTION|>--- conflicted
+++ resolved
@@ -67,26 +67,18 @@
   hashTags?: string[];
   slashCommands?: string[];
 } {
-<<<<<<< HEAD
   const lines = text?.split(/\r?\n/);
   const words = lines?.map((line) => line.split(' ')).flat();
-  const content = words?.filter((word) => !word.startsWith('#')).join(' ');
-  const hashTags = words
-    ?.filter((word) => word.startsWith('#'))
-    .map((word) => word.slice(1).trim());
-=======
-  const words = text?.split(' ');
   const content = words
     ?.filter((word) => !word.startsWith('#') && !word.startsWith('/'))
     .join(' ')
     .trim();
   const hashTags = words
     ?.filter((word) => word.startsWith('#'))
-    .map((word) => word.slice(1));
+    .map((word) => word.slice(1).trim());
   const slashCommands = words
     ?.filter((word) => word.startsWith('/'))
-    .map((word) => word.slice(1));
->>>>>>> ea080426
+    .map((word) => word.slice(1).trim());
   return {
     content,
     hashTags,
