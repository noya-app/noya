import Sketch from '@sketch-hq/sketch-file-format-ts';
import type { CanvasKit } from 'canvaskit';
import {
  AffineTransform,
  createRectFromBounds,
  getRectCornerPoints,
  rectContainsPoint,
  rectsIntersect,
  rotatedRectContainsPoint,
  transformRect,
  Rect,
  Point,
} from 'noya-geometry';
<<<<<<< HEAD
import { PointString } from 'noya-sketch-model';
import * as Primitives from 'noya-state';
import { getDragHandles } from 'noya-state';
import { lerp } from 'noya-utils';
=======
import { getRectDragHandles, Primitives } from 'noya-state';
>>>>>>> ed15682f
import { EnterReturnValue, SKIP, STOP } from 'tree-visit';
import { ApplicationState, Layers, PageLayer } from '../index';
import { visitReversed } from '../layers';
import { CompassDirection } from '../reducers/interactionReducer';
import { CanvasInsets } from '../reducers/workspaceReducer';
import { getSelectedLayerIndexPaths } from './indexPathSelectors';
import { getCurrentPage } from './pageSelectors';
import {
  getCanvasTransform,
  getLayerRotationTransform,
  getLayerTransformAtIndexPathReversed,
  getScreenTransform,
} from './transformSelectors';

export type LayerTraversalOptions = {
  includeHiddenLayers: boolean;
  clickThroughGroups: boolean;
  includeArtboardLayers: boolean | 'includeAndClickThrough';
};

function shouldClickThrough(
  layer: Sketch.AnyLayer,
  options: LayerTraversalOptions,
) {
  return (
    layer._class === 'symbolMaster' ||
    (layer._class === 'artboard' && options.includeArtboardLayers !== true) ||
    (layer._class === 'slice' && options.clickThroughGroups) ||
    (layer._class === 'group' &&
      (layer.hasClickThrough || options.clickThroughGroups))
  );
}

function visitLayersReversed(
  rootLayer: Sketch.AnyLayer,
  ctm: AffineTransform,
  options: LayerTraversalOptions,
  onEnter: (layer: Sketch.AnyLayer, ctm: AffineTransform) => EnterReturnValue,
) {
  visitReversed(rootLayer, {
    onEnter: (layer, indexPath) => {
      if (Layers.isPageLayer(layer)) return;

      if (!layer.isVisible && !options.includeHiddenLayers) return SKIP;

      const transform = getLayerTransformAtIndexPathReversed(
        rootLayer,
        indexPath,
        ctm,
      );

      const result = onEnter(layer, transform);

      if (result === STOP) return result;

      if (shouldClickThrough(layer, options)) {
        return result;
      } else {
        return SKIP;
      }
    },
  });
}

export function getLayersInRect(
  state: ApplicationState,
  insets: CanvasInsets,
  rect: Rect,
  traversalOptions?: LayerTraversalOptions,
): PageLayer[] {
  const options = traversalOptions ?? {
    clickThroughGroups: false,
    includeHiddenLayers: false,
    includeArtboardLayers: false,
  };

  const page = getCurrentPage(state);

  let found: Sketch.AnyLayer[] = [];

  const screenTransform = getScreenTransform(insets);
  const screenRect = transformRect(rect, screenTransform);

  visitLayersReversed(
    page,
    getCanvasTransform(state, insets),
    options,
    (layer, ctm) => {
      // TODO: Handle rotated rectangle collision
      const hasIntersect = rectsIntersect(
        transformRect(layer.frame, ctm),
        screenRect,
      );

      if (!hasIntersect) return SKIP;

      const includeArtboard =
        layer._class === 'artboard' &&
        options.includeArtboardLayers === 'includeAndClickThrough';

      // Artboards can't be selected themselves, unless we enable that option
      if (!includeArtboard && shouldClickThrough(layer, options)) return;

      found.push(layer);
    },
  );

  return found as PageLayer[];
}

export function getLayerAtPoint(
  CanvasKit: CanvasKit,
  state: ApplicationState,
  insets: CanvasInsets,
  point: Point,
  traversalOptions?: LayerTraversalOptions,
): PageLayer | undefined {
  const page = getCurrentPage(state);
  const canvasTransform = getCanvasTransform(state, insets);
  const screenTransform = getScreenTransform(insets);

  const options = traversalOptions ?? {
    clickThroughGroups: false,
    includeHiddenLayers: false,
    includeArtboardLayers: false,
  };

  // TODO: check if we're clicking the title of an artboard

  let found: Sketch.AnyLayer | undefined;

  const screenPoint = screenTransform.applyTo(point);

  visitLayersReversed(page, canvasTransform, options, (layer, ctm) => {
    const transform = AffineTransform.multiply(
      ctm,
      getLayerRotationTransform(layer),
    );

    const framePoints = getRectCornerPoints(layer.frame);
    const localPoints = framePoints.map((point) => transform.applyTo(point));

    const containsPoint = rotatedRectContainsPoint(localPoints, screenPoint);

    if (!containsPoint) return SKIP;

    // Artboards can't be selected themselves, and instead only update the ctm
    if (shouldClickThrough(layer, options)) return;

    switch (layer._class) {
      case 'rectangle':
      case 'oval': {
        const pathPoint = transform.invert().applyTo(screenPoint);

        const path = Primitives.path(
          CanvasKit,
          layer.points,
          layer.frame,
          layer.isClosed,
        );

        if (!path.contains(pathPoint.x, pathPoint.y)) return;

        break;
      }
      default:
        break;
    }

    found = layer;

    return STOP;
  });

  return found as PageLayer;
}

/**
 * Returns an axis-aligned Rect that contains all layers passed via `layerIds`,
 * or undefined if no layers were passed.
 */
export function getBoundingRect(
  rootLayer: Sketch.AnyLayer,
  ctm: AffineTransform,
  layerIds: string[],
  options?: LayerTraversalOptions,
): Rect | undefined {
  options = options ?? {
    clickThroughGroups: false,
    includeHiddenLayers: false,
    includeArtboardLayers: false,
  };

  let bounds = {
    minX: Infinity,
    minY: Infinity,
    maxX: -Infinity,
    maxY: -Infinity,
  };

  visitLayersReversed(rootLayer, ctm, options, (layer, ctm) => {
    if (!layerIds.includes(layer.do_objectID)) return;

    const transform = AffineTransform.multiply(
      ctm,
      getLayerRotationTransform(layer),
    );

    const framePoints = getRectCornerPoints(layer.frame);
    const localPoints = framePoints.map((point) => transform.applyTo(point));

    const xs = localPoints.map((point) => point.x);
    const ys = localPoints.map((point) => point.y);

    bounds.minX = Math.min(bounds.minX, ...xs);
    bounds.minY = Math.min(bounds.minY, ...ys);
    bounds.maxX = Math.max(bounds.maxX, ...xs);
    bounds.maxY = Math.max(bounds.maxY, ...ys);
  });

  // Check that at least one layer had a non-zero size
  if (!Object.values(bounds).every(isFinite)) return undefined;

  return createRectFromBounds(bounds);
}

export function getBoundingPoints(
  rootLayer: Sketch.AnyLayer,
  ctm: AffineTransform,
  layerId: string,
  options?: LayerTraversalOptions,
): Point[] {
  options = options ?? {
    clickThroughGroups: false,
    includeHiddenLayers: false,
    includeArtboardLayers: false,
  };

  let points: Point[] = [];

  visitLayersReversed(rootLayer, ctm, options, (layer, ctm) => {
    if (layerId !== layer.do_objectID) return;

    const transform = AffineTransform.multiply(
      ctm,
      getLayerRotationTransform(layer),
    );

    const framePoints = getRectCornerPoints(layer.frame);
    points = framePoints.map((point) => transform.applyTo(point));

    return STOP;
  });

  return points;
}

export function getScaleDirectionAtPoint(
  state: ApplicationState,
  point: Point,
): CompassDirection | undefined {
  const page = getCurrentPage(state);
  const boundingRect = getBoundingRect(
    page,
    AffineTransform.identity,
    state.selectedObjects,
  );

  if (!boundingRect) return;

  const handles = getRectDragHandles(boundingRect);

  const handle = handles.find((handle) =>
    rectContainsPoint(handle.rect, point),
  );

  return handle?.compassDirection;
}

export const getSelectedRect = (state: ApplicationState): Rect => {
  const page = getCurrentPage(state);
  const layerIndexPaths = getSelectedLayerIndexPaths(state);
  const layerIds = layerIndexPaths.map(
    (indexPath) => Layers.access(page, indexPath).do_objectID,
  );
  return getBoundingRect(page, AffineTransform.identity, layerIds)!;
};

export function getBoundingRectMap(
  rootLayer: Sketch.AnyLayer,
  layerIds: string[],
  options: LayerTraversalOptions,
) {
  const rectMap: Record<string, Rect> = {};

  layerIds.forEach((layerId) => {
    if (layerId in rectMap) return;

    const rect = getBoundingRect(
      rootLayer,
      AffineTransform.identity,
      [layerId],
      options,
    );

    if (!rect) return;

    rectMap[layerId] = rect;
  });

  return rectMap;
}

export function getFirstSelectedLayerGradientPoints(
  state: ApplicationState,
): { point: Point; color: Sketch.Color }[] | undefined {
  if (!state.selectedGradient) return;

  const { layerId, fillIndex } = state.selectedGradient;

  const page = getCurrentPage(state);
  const layer = Layers.find(page, (layer) => layer.do_objectID === layerId);
  const boundingRect = getBoundingRect(
    page,
    AffineTransform.identity,
    [layerId],
    {
      clickThroughGroups: true,
      includeArtboardLayers: false,
      includeHiddenLayers: false,
    },
  );

  if (
    !boundingRect ||
    !layer ||
    !layer.style ||
    !layer.style.fills ||
    !layer.style.fills[fillIndex] ||
    layer.style.fills[fillIndex].fillType !== Sketch.FillType.Gradient
  )
    return;

  const gradient = layer.style.fills[fillIndex].gradient;

  const from = PointString.decode(gradient.from);
  const to = PointString.decode(gradient.to);

  const extremePoints = {
    from: {
      x: boundingRect.width * from.x + boundingRect.x,
      y: boundingRect.height * from.y + boundingRect.y,
    },
    to: {
      x: boundingRect.width * to.x + boundingRect.x,
      y: boundingRect.height * to.y + boundingRect.y,
    },
  };

  const sortedGradients = [...gradient.stops].sort(
    (a, b) => a.position - b.position,
  );

  return [...gradient.stops].map((stop, index) => {
    switch (index) {
      case 0:
        return {
          color: stop.color,
          point: extremePoints.from,
        };
      case sortedGradients.length - 1:
        return {
          color: stop.color,
          point: extremePoints.to,
        };
      default:
        return {
          color: stop.color,
          point: {
            x: lerp(extremePoints.from.x, extremePoints.to.x, stop.position),
            y: lerp(extremePoints.from.y, extremePoints.to.y, stop.position),
          },
        };
    }
  });
}

export function pointerOnGradientPoint(state: ApplicationState, point: Point) {
  const selectedLayerGradientPoints = getFirstSelectedLayerGradientPoints(
    state,
  );

  if (!selectedLayerGradientPoints) return -1;

  // return selectedLayerGradientPoints.findIndex((gradientPoint) =>
  //   isPointInRange(gradientPoint, point),
  // );

  return -1;
}

// function isPointOnLine(A: Point, B: Point, point: Point) {
//   // get distance from the point to the two ends of the line
//   const d1 = distance(point, A);
//   const d2 = distance(point, B);

//   const lineLen = distance(A, B);

//   const buffer = 5; // higher # = less accurate

//   return d1 + d2 >= lineLen - buffer && d1 + d2 <= lineLen + buffer;
// }

// function getLinePercentage(A: Point, B: Point, point: Point) {
//   const d1 = distance(point, A);
//   const d2 = distance(point, B);

//   const buffer = 0.2;

//   //calculate the percentage of the line that the point is on
//   return (d1 + buffer) / (d1 + d2 + 2 * buffer);
// }

export function getPercentageOfPointInGradient(
  state: ApplicationState,
  point: Point,
) {
  const selectedLayerGradientPoints = getFirstSelectedLayerGradientPoints(
    state,
  );

  if (!selectedLayerGradientPoints) return 0;

  // return getLinePercentage(
  //   selectedLayerGradientPoints[0],
  //   selectedLayerGradientPoints[selectedLayerGradientPoints.length - 1],
  //   point,
  // );

  return 0;
}

export function isPointerOnGradientLine(state: ApplicationState, point: Point) {
  if (pointerOnGradientPoint(state, point) !== -1) return false;
  const selectedLayerGradientPoints = getFirstSelectedLayerGradientPoints(
    state,
  );

  if (!selectedLayerGradientPoints) return false;

  // return isPointOnLine(
  //   selectedLayerGradientPoints[0],
  //   selectedLayerGradientPoints[selectedLayerGradientPoints.length - 1],
  //   point,
  // );

  return false;
}<|MERGE_RESOLUTION|>--- conflicted
+++ resolved
@@ -4,21 +4,17 @@
   AffineTransform,
   createRectFromBounds,
   getRectCornerPoints,
+  Point,
+  Rect,
   rectContainsPoint,
   rectsIntersect,
   rotatedRectContainsPoint,
   transformRect,
-  Rect,
-  Point,
 } from 'noya-geometry';
-<<<<<<< HEAD
 import { PointString } from 'noya-sketch-model';
 import * as Primitives from 'noya-state';
-import { getDragHandles } from 'noya-state';
+import { getRectDragHandles } from 'noya-state';
 import { lerp } from 'noya-utils';
-=======
-import { getRectDragHandles, Primitives } from 'noya-state';
->>>>>>> ed15682f
 import { EnterReturnValue, SKIP, STOP } from 'tree-visit';
 import { ApplicationState, Layers, PageLayer } from '../index';
 import { visitReversed } from '../layers';
