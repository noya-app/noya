--- conflicted
+++ resolved
@@ -69,14 +69,11 @@
   | [type: 'updateMovingPoint', origin: Point, current: Point]
   | [type: 'updateMovingControlPoint', origin: Point, current: Point]
   | [type: 'movingGradientStop', current: Point]
-<<<<<<< HEAD
   | [type: 'maybeMoveGradientEllipseLength', origin: Point]
   | [type: 'movingGradientEllipseLength', current: Point];
-=======
   | [type: 'editingText', id: UUID]
   | [type: 'maybeSelectText', origin: Point]
   | [type: 'selectingText', current: Point];
->>>>>>> 3f9cdc88
 
 export type InteractionState =
   | {
@@ -172,7 +169,6 @@
       current: Point;
       pageSnapshot: Sketch.Page;
     }
-<<<<<<< HEAD
   | {
       type: 'maybeMoveGradientEllipseLength';
       origin: Point;
@@ -181,11 +177,9 @@
       type: 'moveGradientEllipseLength';
       current: Point;
     };
-=======
   | { type: 'editingText'; id: UUID }
   | { type: 'maybeSelectingText'; origin: Point }
   | { type: 'selectingText'; origin: Point; current: Point };
->>>>>>> 3f9cdc88
 
 export type InteractionType = InteractionState['type'];
 
@@ -454,7 +448,6 @@
         current,
       };
     }
-<<<<<<< HEAD
     case 'maybeMoveGradientEllipseLength': {
       const [, origin] = action;
 
@@ -469,7 +462,15 @@
       if (
         state.type !== 'maybeMoveGradientEllipseLength' &&
         state.type !== 'moveGradientEllipseLength'
-=======
+        ) {
+        throw new Error('Bad interaction state');
+      }
+
+      return {
+        type: 'moveGradientEllipseLength',
+        current,
+      };
+    }
     case 'editingText': {
       const [, id] = action;
 
@@ -492,18 +493,13 @@
       if (
         state.type !== 'selectingText' &&
         state.type !== 'maybeSelectingText'
->>>>>>> 3f9cdc88
       ) {
         throw new Error('Bad interaction state');
       }
 
       return {
-<<<<<<< HEAD
-        type: 'moveGradientEllipseLength',
-=======
         type: 'selectingText',
         origin: state.origin,
->>>>>>> 3f9cdc88
         current,
       };
     }
