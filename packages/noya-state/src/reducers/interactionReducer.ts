import Sketch from '@sketch-hq/sketch-file-format-ts';
import produce from 'immer';
import { Point, Rect } from 'noya-geometry';
import { TextSelectionRange, UUID } from 'noya-state';

export const cardinalDirections = ['n', 'e', 's', 'w'] as const;
export const ordinalDirections = ['ne', 'se', 'sw', 'nw'] as const;

export type CardinalDirection = typeof cardinalDirections[number];
export type OrdinalDirection = typeof ordinalDirections[number];
export type CompassDirection = CardinalDirection | OrdinalDirection;

export const compassDirections: CompassDirection[] = [
  ...cardinalDirections,
  ...ordinalDirections,
];

export function getCardinalDirections(
  direction: CompassDirection,
): CardinalDirection[] {
  return direction.split('') as CardinalDirection[];
}

export type DragHandle = {
  rect: Rect;
  compassDirection: CompassDirection;
};

export type DrawableLayerType =
  | 'rectangle'
  | 'oval'
  | 'line'
  | 'text'
  | 'artboard'
  | 'slice';

type Append<T extends unknown[], I extends unknown[]> = [...T, ...I];

// These actions need to be augmented by additional state (a snapshot of the
// current page) before being passed to the interaction reducer.
export type SnapshotInteractionAction =
  | [type: 'maybeMove', origin: Point]
  | [type: 'maybeScale', origin: Point, direction: CompassDirection]
  | [type: 'maybeMovePoint', origin: Point]
  | [type: 'maybeMoveControlPoint', origin: Point]
  | [type: 'maybeMoveGradientStop', origin: Point];

export type InteractionAction =
  | [type: 'reset']
  | [type: 'insert', layerType: DrawableLayerType, current?: Point]
  | [type: `insertingSymbol`, id: UUID, current?: Point]
  | [type: 'editPath', current?: Point]
  | [type: 'drawingShapePath', current?: Point]
  | [type: 'resetEditPath', current?: Point]
  | [type: 'startDrawing', shapeType: DrawableLayerType, point: Point]
  | [type: 'updateDrawing', point: Point]
  | [type: 'startMarquee', point: Point]
  | [type: 'updateMarquee', point: Point]
  | [type: 'hoverHandle', direction: CompassDirection]
  | [type: 'startPanning', point: Point]
  | [type: 'updateMoving', point: Point]
  | [type: 'updateScaling', point: Point]
  | [type: 'updatePanning', point: Point]
  | [type: 'enablePanMode']
  | [type: 'maybePan', origin: Point]
  | [type: 'maybeConvertCurveMode', origin: Point]
  | [type: 'movingPoint', origin: Point, current: Point]
  | [type: 'movingControlPoint', origin: Point, current: Point]
  | [type: 'updateMovingPoint', origin: Point, current: Point]
  | [type: 'updateMovingControlPoint', origin: Point, current: Point]
  | [type: 'movingGradientStop', current: Point]
<<<<<<< HEAD
  | [type: 'maybeMoveGradientEllipseLength', origin: Point]
  | [type: 'movingGradientEllipseLength', current: Point]
  | [type: 'editingText', id: UUID]
=======
  | [type: 'editingText', id: UUID, range: TextSelectionRange]
>>>>>>> 488c9b11
  | [type: 'maybeSelectText', origin: Point]
  | [type: 'selectingText', current: Point];

export type InteractionState =
  | {
      type: 'none';
    }
  | {
      type: 'insert';
      layerType: DrawableLayerType;
      point?: Point;
    }
  | {
      type: 'insertingSymbol';
      symbolID: UUID;
      point?: Point;
    }
  | {
      type: 'editPath';
      point?: Point;
    }
  | {
      type: 'drawingShapePath';
      point?: Point;
    }
  | {
      type: 'drawing';
      origin: Point;
      current: Point;
      shapeType: DrawableLayerType;
    }
  | {
      type: 'marquee';
      origin: Point;
      current: Point;
    }
  | {
      type: 'maybeMove';
      origin: Point;
      pageSnapshot: Sketch.Page;
    }
  | {
      type: 'maybeMovePoint';
      origin: Point;
      pageSnapshot: Sketch.Page;
    }
  | {
      type: 'maybeConvertCurveMode';
      origin: Point;
    }
  | {
      type: 'maybeMoveControlPoint';
      origin: Point;
      pageSnapshot: Sketch.Page;
    }
  | {
      type: 'movingPoint';
      origin: Point;
      current: Point;
      pageSnapshot: Sketch.Page;
    }
  | {
      type: 'movingControlPoint';
      origin: Point;
      current: Point;
      pageSnapshot: Sketch.Page;
    }
  | { type: 'hoverHandle'; direction: CompassDirection }
  | {
      type: 'maybeScale';
      origin: Point;
      direction: CompassDirection;
      pageSnapshot: Sketch.Page;
    }
  | {
      type: 'moving';
      origin: Point;
      current: Point;
      pageSnapshot: Sketch.Page;
    }
  | {
      type: 'scaling';
      origin: Point;
      current: Point;
      direction: CompassDirection;
      pageSnapshot: Sketch.Page;
    }
  | { type: 'panMode' }
  | { type: 'maybePan'; origin: Point }
  | { type: 'panning'; previous: Point; next: Point }
  | { type: 'maybeMoveGradientStop'; origin: Point; pageSnapshot: Sketch.Page }
  | {
      type: 'moveGradientStop';
      origin: Point;
      current: Point;
      pageSnapshot: Sketch.Page;
    }
<<<<<<< HEAD
  | {
      type: 'maybeMoveGradientEllipseLength';
      origin: Point;
    }
  | {
      type: 'moveGradientEllipseLength';
      current: Point;
    }
  | { type: 'editingText'; id: UUID }
  | { type: 'maybeSelectingText'; origin: Point }
  | { type: 'selectingText'; origin: Point; current: Point };
=======
  | { type: 'editingText'; layerId: UUID; range: TextSelectionRange }
  | {
      type: 'maybeSelectingText';
      origin: Point;
      layerId: UUID;
      range: TextSelectionRange;
    }
  | {
      type: 'selectingText';
      origin: Point;
      current: Point;
      layerId: UUID;
      range: TextSelectionRange;
    };
>>>>>>> 488c9b11

export type InteractionType = InteractionState['type'];

export function interactionReducer(
  state: InteractionState,
  action:
    | InteractionAction
    | Append<SnapshotInteractionAction, [pageSnapshot: Sketch.Page]>,
): InteractionState {
  switch (action[0]) {
    case 'editPath':
    case 'resetEditPath': {
      const [, point] = action;
      return { type: 'editPath', point: point };
    }
    case 'insert': {
      const [, layerType, point] = action;
      return { type: action[0], layerType, point };
    }
    case 'insertingSymbol': {
      const [, symbolID, point] = action;
      return { type: 'insertingSymbol', symbolID, point };
    }
    case 'hoverHandle': {
      const [type, direction] = action;

      return { type, direction };
    }
    case 'startMarquee': {
      const [, point] = action;

      return {
        type: 'marquee',
        origin: point,
        current: point,
      };
    }
    case 'updateMarquee': {
      if (state.type !== 'marquee') return state;

      const [, point] = action;

      return produce(state, (draft) => {
        draft.current = point;
      });
    }
    case 'drawingShapePath': {
      const [type, point] = action;

      return {
        type,
        point,
      };
    }
    case 'startDrawing': {
      const [, shapeType, point] = action;

      return {
        type: 'drawing',
        origin: point,
        current: point,
        shapeType,
      };
    }
    case 'updateDrawing': {
      if (state.type !== 'drawing') return state;

      const [, point] = action;

      return {
        ...state,
        current: point,
      };
    }
    case 'maybeMove': {
      const [, origin, pageSnapshot] = action;

      return { type: action[0], origin, pageSnapshot };
    }
    case 'maybeScale': {
      const [, origin, direction, pageSnapshot] = action;

      return {
        type: action[0],
        origin,
        direction,
        pageSnapshot,
      };
    }
    case 'maybeMovePoint': {
      const [type, origin, pageSnapshot] = action;

      return {
        type,
        origin,
        pageSnapshot,
      };
    }
    case 'maybeConvertCurveMode': {
      const [type, origin] = action;
      return {
        type,
        origin,
      };
    }
    case 'maybeMoveControlPoint': {
      const [type, origin, pageSnapshot] = action;

      return {
        type,
        origin,
        pageSnapshot,
      };
    }
    case 'movingPoint': {
      const [type, origin, current] = action;

      if (state.type !== 'maybeMovePoint') {
        throw new Error(
          'Bad interaction state - should be in `maybeMovePoint`',
        );
      }

      return {
        type,
        origin,
        current,
        pageSnapshot: state.pageSnapshot,
      };
    }
    case 'updateMovingPoint': {
      const [, origin, current] = action;

      if (state.type !== 'movingPoint') {
        throw new Error('Bad interaction state - should be in `movingPoint`');
      }

      return {
        type: 'movingPoint',
        origin,
        current,
        pageSnapshot: state.pageSnapshot,
      };
    }
    case 'updateMovingControlPoint': {
      const [, origin, current] = action;

      if (state.type !== 'movingControlPoint') {
        throw new Error(
          'Bad interaction state - should be in `movingControlPoint`',
        );
      }

      return {
        type: 'movingControlPoint',
        origin,
        current,
        pageSnapshot: state.pageSnapshot,
      };
    }
    case 'movingControlPoint': {
      const [type, origin, current] = action;

      if (state.type !== 'maybeMoveControlPoint') {
        throw new Error(
          'Bad interaction state - should be in `maybeMoveControlPoint`',
        );
      }

      return {
        type,
        origin,
        current,
        pageSnapshot: state.pageSnapshot,
      };
    }
    case 'updateMoving': {
      const [, point] = action;

      if (state.type !== 'moving' && state.type !== 'maybeMove') {
        throw new Error(
          'Bad interaction state - should be in `maybeMove` or `moving`',
        );
      }

      return {
        type: 'moving',
        origin: state.origin,
        current: point,
        pageSnapshot: state.pageSnapshot,
      };
    }
    case 'updateScaling': {
      const [, point] = action;

      if (state.type !== 'scaling' && state.type !== 'maybeScale') {
        throw new Error(
          'Bad interaction state - should be in `maybeScale` or `scaling`',
        );
      }

      return {
        type: 'scaling',
        origin: state.origin,
        current: point,
        direction: state.direction,
        pageSnapshot: state.pageSnapshot,
      };
    }
    case 'enablePanMode':
      return { type: 'panMode' };
    case 'maybePan': {
      const [, origin] = action;

      return { type: 'maybePan', origin };
    }
    case 'startPanning': {
      const [, point] = action;

      if (state.type !== 'maybePan') {
        throw new Error('Bad interaction state - should be in `maybePan`');
      }

      return {
        type: 'panning',
        previous: state.origin,
        next: point,
      };
    }
    case 'updatePanning': {
      const [, point] = action;

      if (state.type !== 'panning') {
        throw new Error('Bad interaction state - should be in `panning`');
      }

      return {
        type: 'panning',
        previous: state.next,
        next: point,
      };
    }
    case 'maybeMoveGradientStop': {
      const [, origin, pageSnapshot] = action;

      return {
        type: 'maybeMoveGradientStop',
        origin,
        pageSnapshot,
      };
    }
    case 'movingGradientStop': {
      const [, current] = action;

      if (
        state.type !== 'maybeMoveGradientStop' &&
        state.type !== 'moveGradientStop'
      ) {
        throw new Error('Bad interaction state');
      }

      return {
        type: 'moveGradientStop',
        pageSnapshot: state.pageSnapshot,
        origin: state.origin,
        current,
      };
    }
    case 'maybeMoveGradientEllipseLength': {
      const [, origin] = action;

      return {
        type: 'maybeMoveGradientEllipseLength',
        origin,
      };
    }
    case 'movingGradientEllipseLength': {
      const [, current] = action;

      if (
        state.type !== 'maybeMoveGradientEllipseLength' &&
        state.type !== 'moveGradientEllipseLength'
      ) {
        throw new Error('Bad interaction state');
      }

      return {
        type: 'moveGradientEllipseLength',
        current,
      };
    }
    case 'editingText': {
      const [, layerId, range] = action;

      return {
        type: 'editingText',
        layerId,
        range,
      };
    }
    case 'maybeSelectText': {
      const [, origin] = action;

      if (state.type !== 'editingText') {
        throw new Error('Bad interaction state');
      }

      return {
        type: 'maybeSelectingText',
        origin,
        layerId: state.layerId,
        range: state.range,
      };
    }
    case 'selectingText': {
      const [, current] = action;

      if (
        state.type !== 'selectingText' &&
        state.type !== 'maybeSelectingText'
      ) {
        throw new Error('Bad interaction state');
      }

      return {
        type: 'selectingText',
        origin: state.origin,
        current,
        layerId: state.layerId,
        range: state.range,
      };
    }
    case 'reset': {
      return { type: 'none' };
    }
    default:
      return state;
  }
}

export function createInitialInteractionState(): InteractionState {
  return { type: 'none' };
}<|MERGE_RESOLUTION|>--- conflicted
+++ resolved
@@ -69,13 +69,9 @@
   | [type: 'updateMovingPoint', origin: Point, current: Point]
   | [type: 'updateMovingControlPoint', origin: Point, current: Point]
   | [type: 'movingGradientStop', current: Point]
-<<<<<<< HEAD
   | [type: 'maybeMoveGradientEllipseLength', origin: Point]
   | [type: 'movingGradientEllipseLength', current: Point]
-  | [type: 'editingText', id: UUID]
-=======
   | [type: 'editingText', id: UUID, range: TextSelectionRange]
->>>>>>> 488c9b11
   | [type: 'maybeSelectText', origin: Point]
   | [type: 'selectingText', current: Point];
 
@@ -173,7 +169,6 @@
       current: Point;
       pageSnapshot: Sketch.Page;
     }
-<<<<<<< HEAD
   | {
       type: 'maybeMoveGradientEllipseLength';
       origin: Point;
@@ -182,10 +177,6 @@
       type: 'moveGradientEllipseLength';
       current: Point;
     }
-  | { type: 'editingText'; id: UUID }
-  | { type: 'maybeSelectingText'; origin: Point }
-  | { type: 'selectingText'; origin: Point; current: Point };
-=======
   | { type: 'editingText'; layerId: UUID; range: TextSelectionRange }
   | {
       type: 'maybeSelectingText';
@@ -200,7 +191,6 @@
       layerId: UUID;
       range: TextSelectionRange;
     };
->>>>>>> 488c9b11
 
 export type InteractionType = InteractionState['type'];
 
