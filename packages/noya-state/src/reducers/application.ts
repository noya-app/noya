import Sketch from '@sketch-hq/sketch-file-format-ts';
import produce from 'immer';
import { WritableDraft } from 'immer/dist/internal';
import { Primitives, SimpleTextDecoration, uuid } from 'noya-renderer';
import { resizeRect } from 'noya-renderer/src/primitives';
import { SketchFile } from 'noya-sketch-file';
import { sum, getIncrementedName, delimitedPath } from 'noya-utils';
import { IndexPath } from 'tree-visit';
import { transformRect, createBounds, normalizeRect } from 'noya-geometry';
import * as Layers from '../layers';
import * as Models from '../models';
import {
  EncodedPageMetadata,
  getBoundingRect,
  getCurrentPage,
  getCurrentPageIndex,
  getCurrentPageMetadata,
  getLayerRotation,
  getLayerRotationMultiplier,
  getLayerTransformAtIndexPath,
  getSelectedLayerIndexPaths,
  getSelectedLayerIndexPathsExcludingDescendants,
  getSelectedRect,
  getCurrentTab,
  findPageLayerIndexPaths,
  visitStyleColors,
  visitLayerColors,
  updateSelection,
  groupThemeComponents,
  getCurrentComponentsTab,
} from '../selectors';
import { Bounds, Point, UUID } from '../types';
import { AffineTransform } from 'noya-geometry';
import {
  CompassDirection,
  createInitialInteractionState,
  InteractionAction,
  interactionReducer,
  InteractionState,
} from './interaction';
import { SetNumberMode, StyleAction, styleReducer } from './style';
import {
  StringAttributeAction,
  stringAttributeReducer,
} from './stringAttribute';

export type { SetNumberMode };

export type WorkspaceTab = 'canvas' | 'theme';

export type ThemeTab = 'swatches' | 'textStyles' | 'layerStyles' | 'symbols';

export type ComponentsElements = 'Swatch' | 'TextStyle' | 'ThemeStyle';
<<<<<<< HEAD
=======

export type LayerHighlightPrecedence = 'aboveSelection' | 'belowSelection';

export type LayerHighlight = {
  id: string;
  precedence: LayerHighlightPrecedence;
};
>>>>>>> 8247be3b

export type ApplicationState = {
  currentTab: WorkspaceTab;
  currentThemeTab: ThemeTab;
  interactionState: InteractionState;
  selectedPage: string;
  selectedObjects: string[];
  selectedSwatchIds: string[];
  selectedLayerStyleIds: string[];
  selectedTextStyleIds: string[];
  selectedSwatchGroup: string;
  selectedTextStyleGroup: string;
  selectedThemeStyleGroup: string;
  sketch: SketchFile;
};

export type SelectionType = 'replace' | 'intersection' | 'difference';

export type Action =
  | [type: 'setTab', value: WorkspaceTab]
  | [type: 'setThemeTab', value: ThemeTab]
  | [type: 'movePage', sourceIndex: number, destinationIndex: number]
  | [
      type: 'insertArtboard',
      details: { name: string; width: number; height: number },
    ]
  | [type: 'addDrawnLayer']
  | [type: 'deleteLayer', layerId: string | string[]]
  | [
      type: 'selectLayer',
      layerId: string | string[] | undefined,
      selectionType?: SelectionType,
    ]
  | [
      type: `select${ComponentsElements}`,
      id: string | string[] | undefined,
      selectionType?: SelectionType,
    ]
<<<<<<< HEAD
=======
  | [type: 'highlightLayer', highlight: LayerHighlight | undefined]
>>>>>>> 8247be3b
  | [type: 'setLayerVisible', layerId: string | string[], visible: boolean]
  | [type: 'setExpandedInLayerList', layerId: string, expanded: boolean]
  | [type: 'selectPage', pageId: UUID]
  | [type: 'addPage', name: string]
  | [type: 'deletePage']
  | [type: 'renamePage', name: string]
  | [type: 'duplicatePage']
  | [type: 'distributeLayers', placement: 'horizontal' | 'vertical']
  | [
      type: 'alignLayers',
      placement:
        | 'left'
        | 'centerHorizontal'
        | 'right'
        | 'top'
        | 'centerVertical'
        | 'bottom',
    ]
  | [type: 'setLayerRotation', rotation: number, mode?: SetNumberMode]
  | [type: 'setFixedRadius', amount: number, mode?: SetNumberMode]
  | [type: 'setSwatchColor', swatchId: string | string[], color: Sketch.Color]
  | [
      type: 'setSwatchOpacity',
      swatchId: string | string[],
      alpha: number,
      mode?: SetNumberMode,
    ]
  | [type: `add${ComponentsElements}`, name?: string, style?: Sketch.Style]
  | [
      type: 'updateThemeStyle',
      sharedStyleId: string,
      style: Sketch.Style | undefined,
    ]
  | [type: `duplicate${ComponentsElements}`, id: string[]]
  | [
      type: 'interaction',
      // Some actions may need to be augmented by additional state before
      // being passed to nested reducers (e.g. `maybeScale` takes a snapshot
      // of the current page). Maybe there's a better way? This still seems
      // better than moving the whole reducer up into the parent.
      action:
        | Exclude<InteractionAction, ['maybeScale', ...any[]]>
        | [type: 'maybeScale', origin: Point, direction: CompassDirection],
    ]
  | [
      type: `set${ComponentsElements}Name`,
      swatchId: string | string[],
      name: string,
    ]
  | [type: `remove${ComponentsElements}`]
  | [type: `setSelected${ComponentsElements}Group`, groupId: string]
  | [
      type: `group${ComponentsElements}`,
      id: string | string[],
      name: string | undefined,
    ]
  | [
      type: 'setThemeStyle',
      sharedStyleId?: string,
      style?: Sketch.Style | undefined,
    ]
  | StyleAction
  | StringAttributeAction
  | [type: 'setTextAlignment', value: number]
  | [type: 'setTextDecoration', value: SimpleTextDecoration]
  | [type: 'setTextTransform', value: number];

export function reducer(
  state: ApplicationState,
  action: Action,
): ApplicationState {
  switch (action[0]) {
    case 'setTab': {
      const [, value] = action;

      return produce(state, (draft) => {
        draft.currentTab = value;
        draft.interactionState = interactionReducer(draft.interactionState, [
          'reset',
        ]);
      });
    }
    case 'setThemeTab': {
      const [, value] = action;

      return produce(state, (draft) => {
        draft.currentThemeTab = value;
      });
    }
    case 'insertArtboard': {
      const [, { name, width, height }] = action;
      const pageIndex = getCurrentPageIndex(state);
      const { scrollOrigin } = getCurrentPageMetadata(state);

      return produce(state, (draft) => {
        let layer = produce(Models.artboard, (layer) => {
          layer.do_objectID = uuid();
          layer.name = name;
          layer.frame = {
            _class: 'rect',
            constrainProportions: false,
            // TODO: Figure out positioning based on other artboards.
            // Also, don't hardcode sidebar width.
            x: -scrollOrigin.x + 100,
            y: -scrollOrigin.y + 100,
            width,
            height,
          };
        });

        draft.sketch.pages[pageIndex].layers.push(layer);
        draft.interactionState = interactionReducer(draft.interactionState, [
          'reset',
        ]);
        draft.selectedObjects = [layer.do_objectID];
      });
    }
    case 'setLayerVisible': {
      const [, id, visible] = action;

      const ids = typeof id === 'string' ? [id] : id;

      const page = getCurrentPage(state);
      const pageIndex = getCurrentPageIndex(state);
      const indexPaths = Layers.findAllIndexPaths(page, (layer) =>
        ids.includes(layer.do_objectID),
      );

      return produce(state, (draft) => {
        const layers = accessPageLayers(draft, pageIndex, indexPaths);

        layers.forEach((layer) => {
          layer.isVisible = visible;
        });
      });
    }
    case 'setExpandedInLayerList': {
      const [, id, expanded] = action;

      const page = getCurrentPage(state);
      const pageIndex = getCurrentPageIndex(state);
      const indexPath = Layers.findIndexPath(
        page,
        (layer) => layer.do_objectID === id,
      );

      if (!indexPath) return state;

      return produce(state, (draft) => {
        const layer = Layers.access(draft.sketch.pages[pageIndex], indexPath);

        layer.layerListExpandedType = expanded
          ? Sketch.LayerListExpanded.Expanded
          : Sketch.LayerListExpanded.Collapsed;
      });
    }
    case 'addDrawnLayer': {
      const pageIndex = getCurrentPageIndex(state);

      return produce(state, (draft) => {
        if (draft.interactionState.type !== 'drawing') return;

        const layer = draft.interactionState.value;

        if (layer.frame.width > 0 && layer.frame.height > 0) {
          draft.sketch.pages[pageIndex].layers.push(layer);
          draft.selectedObjects = [layer.do_objectID];
        }

        draft.interactionState = interactionReducer(draft.interactionState, [
          'reset',
        ]);
      });
    }
    case 'deleteLayer': {
      const [, id] = action;

      const ids = typeof id === 'string' ? [id] : id;

      const page = getCurrentPage(state);
      const pageIndex = getCurrentPageIndex(state);
      const indexPaths = Layers.findAllIndexPaths(page, (layer) =>
        ids.includes(layer.do_objectID),
      );

      // We delete in reverse so that the indexPaths remain accurate even
      // after some layers are deleted.
      const reversed = [...indexPaths.reverse()];

      return produce(state, (draft) => {
        reversed.forEach((indexPath) => {
          const childIndex = indexPath[indexPath.length - 1];
          const parent = Layers.access(
            draft.sketch.pages[pageIndex],
            indexPath.slice(0, -1),
          ) as Layers.ParentLayer;
          parent.layers.splice(childIndex, 1);
        });
      });
    }
    case 'selectLayer': {
      const [, id, selectionType = 'replace'] = action;

      const ids = id === undefined ? [] : typeof id === 'string' ? [id] : id;

      return produce(state, (draft) => {
        switch (selectionType) {
          case 'intersection':
            draft.selectedObjects.push(
              ...ids.filter((id) => !draft.selectedObjects.includes(id)),
            );
            return;
          case 'difference':
            ids.forEach((id) => {
              const selectedIndex = draft.selectedObjects.indexOf(id);
              draft.selectedObjects.splice(selectedIndex, 1);
            });
            return;
          case 'replace':
            draft.selectedObjects = [...ids];
            return;
        }
      });
    }
    case 'selectPage': {
      return produce(state, (draft) => {
        draft.selectedPage = action[1];
      });
    }
    case 'addPage': {
      const [, name] = action;

      return produce(state, (draft) => {
        const pages = draft.sketch.pages;
        const user = draft.sketch.user;

        const newPage: Sketch.Page = produce(Models.page, (page) => {
          page.do_objectID = uuid();
          page.name = name || `Page ${pages.length + 1}`;
          return page;
        });

        user[newPage.do_objectID] = {
          scrollOrigin: '{0, 0}',
          zoomValue: 1,
        };

        pages.push(newPage);

        draft.selectedPage = newPage.do_objectID;
      });
    }
    case 'renamePage': {
      const [, name] = action;
      const pageIndex = getCurrentPageIndex(state);

      return produce(state, (draft) => {
        const pages = draft.sketch.pages;
        const page = pages[pageIndex];

        pages[pageIndex] = produce(page, (page) => {
          page.name = name || `Page ${pages.length + 1}`;
          return page;
        });
      });
    }
    case 'duplicatePage': {
      const pageIndex = getCurrentPageIndex(state);

      return produce(state, (draft) => {
        const pages = draft.sketch.pages;
        const user = draft.sketch.user;
        const page = pages[pageIndex];

        const duplicatePage = produce(page, (page) => {
          page.name = `${page.name} Copy`;

          Layers.visit(page, (layer) => {
            layer.do_objectID = uuid();
            if (layer.style) layer.style.do_objectID = uuid();
          });

          return page;
        });

        user[duplicatePage.do_objectID] = {
          scrollOrigin: user[page.do_objectID].scrollOrigin,
          zoomValue: user[page.do_objectID].zoomValue,
        };

        pages.push(duplicatePage);
        draft.selectedPage = duplicatePage.do_objectID;
      });
    }
    case 'deletePage': {
      const page = getCurrentPage(state);
      const pageIndex = getCurrentPageIndex(state);

      return produce(state, (draft) => {
        const pages = draft.sketch.pages;
        const user = draft.sketch.user;

        delete user[page.do_objectID];
        pages.splice(pageIndex, 1);

        const newIndex = Math.max(pageIndex - 1, 0);
        draft.selectedPage = pages[newIndex].do_objectID;
      });
    }
    case 'distributeLayers': {
      const page = getCurrentPage(state);
      const pageIndex = getCurrentPageIndex(state);
      const layerIndexPaths = getSelectedLayerIndexPaths(state);
      const selectedRect = getSelectedRect(state);
      const [, axis] = action;

      return produce(state, (draft) => {
        const layers = accessPageLayers(draft, pageIndex, layerIndexPaths);
        const combinedWidths = sum(layers.map((layer) => layer.frame.width));
        const combinedHeights = sum(layers.map((layer) => layer.frame.height));
        const differenceWidth = selectedRect.width - combinedWidths;
        const differenceHeight = selectedRect.height - combinedHeights;
        const gapX = differenceWidth / (layers.length - 1);
        const gapY = differenceHeight / (layers.length - 1);
        const sortBy = axis === 'horizontal' ? 'midX' : 'midY';

        // Bounds are all transformed to the page's coordinate system
        function getNormalizedBounds(
          page: Sketch.Page,
          layerIndexPath: IndexPath,
        ): Bounds {
          const layer = Layers.access(page, layerIndexPath);
          const transform = getLayerTransformAtIndexPath(
            page,
            layerIndexPath,
            AffineTransform.identity,
          );
          return createBounds(transformRect(layer.frame, transform));
        }

        const sortedLayerIndexPaths = layerIndexPaths.sort(
          (a, b) =>
            getNormalizedBounds(page, a)[sortBy] -
            getNormalizedBounds(page, b)[sortBy],
        );

        let currentX = 0;
        let currentY = 0;

        sortedLayerIndexPaths.forEach((layerIndexPath) => {
          const transform = getLayerTransformAtIndexPath(
            page,
            layerIndexPath,
            AffineTransform.identity,
          ).invert();
          const layer = Layers.access(
            draft.sketch.pages[pageIndex], // access page again since we need to write to it
            layerIndexPath,
          );

          switch (axis) {
            case 'horizontal': {
              const newOrigin = transform.applyTo({
                x: selectedRect.x + currentX,
                y: 0,
              });
              currentX += layer.frame.width + gapX;
              layer.frame.x = newOrigin.x;
              break;
            }
            case 'vertical': {
              const newOrigin = transform.applyTo({
                x: 0,
                y: selectedRect.y + currentY,
              });
              currentY += layer.frame.height + gapY;
              layer.frame.y = newOrigin.y;
              break;
            }
          }
        });
      });
    }
    case 'alignLayers': {
      const page = getCurrentPage(state);
      const pageIndex = getCurrentPageIndex(state);
      const layerIndexPaths = getSelectedLayerIndexPaths(state);
      const selectedRect = getSelectedRect(state);
      const [, placement] = action;

      return produce(state, (draft) => {
        const selectedBounds = createBounds(selectedRect);
        const midX = selectedRect.x + selectedRect.width / 2;
        const midY = selectedRect.y + selectedRect.height / 2;

        layerIndexPaths.forEach((layerIndexPath) => {
          const transform = getLayerTransformAtIndexPath(
            page,
            layerIndexPath,
            AffineTransform.identity,
          ).invert();
          const layer = Layers.access(
            draft.sketch.pages[pageIndex], // access page again since we need to write to it
            layerIndexPath,
          );

          switch (placement) {
            case 'left': {
              const newOrigin = transform.applyTo({
                x: selectedBounds.minX,
                y: 0,
              });
              layer.frame.x = newOrigin.x;
              break;
            }
            case 'centerHorizontal': {
              const newOrigin = transform.applyTo({
                x: midX - layer.frame.width / 2,
                y: 0,
              });
              layer.frame.x = newOrigin.x;
              break;
            }
            case 'right': {
              const newOrigin = transform.applyTo({
                x: selectedBounds.maxX - layer.frame.width,
                y: 0,
              });
              layer.frame.x = newOrigin.x;
              break;
            }
            case 'top': {
              const newOrigin = transform.applyTo({
                x: 0,
                y: selectedBounds.minY,
              });
              layer.frame.y = newOrigin.y;
              break;
            }
            case 'centerVertical': {
              const newOrigin = transform.applyTo({
                x: 0,
                y: midY - layer.frame.height / 2,
              });
              layer.frame.y = newOrigin.y;
              break;
            }
            case 'bottom': {
              const newOrigin = transform.applyTo({
                x: 0,
                y: selectedBounds.maxY - layer.frame.height,
              });
              layer.frame.y = newOrigin.y;
              break;
            }
          }
        });
      });
    }
    case 'addNewBorder':
    case 'addNewFill':
    case 'addNewShadow':
    case 'setBorderEnabled':
    case 'setFillEnabled':
    case 'setShadowEnabled':
    case 'deleteBorder':
    case 'deleteFill':
    case 'deleteShadow':
    case 'moveBorder':
    case 'moveFill':
    case 'moveShadow':
    case 'deleteDisabledBorders':
    case 'deleteDisabledFills':
    case 'deleteDisabledShadows':
    case 'setBorderColor':
    case 'setFillColor':
    case 'setShadowColor':
    case 'setBorderWidth':
    case 'setFillOpacity':
    case 'setOpacity':
    case 'setShadowX':
    case 'setShadowY':
    case 'setShadowBlur':
    case 'setBorderPosition':
    case 'setShadowSpread': {
      const pageIndex = getCurrentPageIndex(state);
      const layerIndexPaths = getSelectedLayerIndexPaths(state);

      const ids = state.selectedLayerStyleIds;

      const layerIndexPathsWithSharedStyle = findPageLayerIndexPaths(
        state,
        (layer) =>
          layer.sharedStyleID !== undefined &&
          ids.includes(layer.sharedStyleID),
      );

      const currentTab = getCurrentTab(state);
      if (currentTab === 'canvas') {
        return produce(state, (draft) => {
          accessPageLayers(draft, pageIndex, layerIndexPaths).forEach(
            (layer) => {
              if (!layer.style) return;

              layer.style = styleReducer(layer.style, action);
            },
          );
        });
      } else {
        const currentComponentsTab = getCurrentComponentsTab(state);
        const selectedIds =
          currentComponentsTab === 'layerStyles'
            ? state.selectedLayerStyleIds
            : state.selectedTextStyleIds;

        return produce(state, (draft) => {
          const styles =
            currentComponentsTab === 'layerStyles'
              ? draft.sketch.document.layerStyles?.objects
              : draft.sketch.document.layerTextStyles?.objects ?? [];

          styles.forEach((style) => {
            if (!selectedIds.includes(style.do_objectID)) return;

            style.value = styleReducer(style.value, action);

            layerIndexPathsWithSharedStyle.forEach((layerPath) =>
              accessPageLayers(
                draft,
                layerPath.pageIndex,
                layerPath.indexPaths,
              ).forEach((layer) => {
                layer.style = produce(style.value, (style) => {
                  style.do_objectID = uuid();
                  return style;
                });
              }),
            );
          });
        });
      }
    }
    case 'setFixedRadius': {
      const [, amount, mode = 'replace'] = action;
      const pageIndex = getCurrentPageIndex(state);
      const layerIndexPaths = getSelectedLayerIndexPaths(state);

      return produce(state, (draft) => {
        accessPageLayers(draft, pageIndex, layerIndexPaths).forEach((layer) => {
          if (layer._class !== 'rectangle') return;

          const newValue =
            mode === 'replace' ? amount : layer.fixedRadius + amount;

          layer.fixedRadius = Math.max(0, newValue);
        });
      });
    }
    case 'setLayerRotation': {
      const [, amount, mode = 'replace'] = action;
      const pageIndex = getCurrentPageIndex(state);
      const layerIndexPaths = getSelectedLayerIndexPaths(state);

      return produce(state, (draft) => {
        accessPageLayers(draft, pageIndex, layerIndexPaths).forEach((layer) => {
          const rotation = getLayerRotation(layer);
          const newValue = mode === 'replace' ? amount : rotation + amount;

          layer.rotation = newValue * getLayerRotationMultiplier(layer);
        });
      });
    }
    case 'movePage': {
      const [, sourceIndex, destinationIndex] = action;

      return produce(state, (draft) => {
        const sourceItem = draft.sketch.pages[sourceIndex];

        draft.sketch.pages.splice(sourceIndex, 1);
        draft.sketch.pages.splice(destinationIndex, 0, sourceItem);
      });
    }
    case 'interaction': {
      const page = getCurrentPage(state);
      const currentPageId = page.do_objectID;
      const pageIndex = getCurrentPageIndex(state);
      const layerIndexPaths = getSelectedLayerIndexPathsExcludingDescendants(
        state,
      );
      const layerIds = layerIndexPaths.map(
        (indexPath) => Layers.access(page, indexPath).do_objectID,
      );

      const interactionState = interactionReducer(
        state.interactionState,
        action[1][0] === 'maybeScale' ? [...action[1], page] : action[1],
      );
      return produce(state, (draft) => {
        draft.interactionState = interactionState;

        switch (interactionState.type) {
          case 'moving': {
            const { previous, next } = interactionState;

            const delta = {
              x: next.x - previous.x,
              y: next.y - previous.y,
            };

            accessPageLayers(draft, pageIndex, layerIndexPaths).forEach(
              (layer) => {
                layer.frame.x += delta.x;
                layer.frame.y += delta.y;
              },
            );

            break;
          }
          case 'scaling': {
            const {
              origin,
              current,
              pageSnapshot,
              direction,
            } = interactionState;

            const originalBoundingRect = getBoundingRect(
              pageSnapshot,
              AffineTransform.identity,
              layerIds,
            )!;

            const newBoundingRect = resizeRect(
              originalBoundingRect,
              {
                x: current.x - origin.x,
                y: current.y - origin.y,
              },
              direction,
            );

            const originalTransform = AffineTransform.multiply(
              AffineTransform.translation(
                originalBoundingRect.x,
                originalBoundingRect.y,
              ),
              AffineTransform.scale(
                originalBoundingRect.width,
                originalBoundingRect.height,
              ),
            ).invert();

            const newTransform = AffineTransform.multiply(
              AffineTransform.translation(newBoundingRect.x, newBoundingRect.y),
              AffineTransform.scale(
                newBoundingRect.width,
                newBoundingRect.height,
              ),
            );

            layerIndexPaths.forEach((layerIndex) => {
              const originalLayer = Layers.access(pageSnapshot, layerIndex);

              const layerTransform = AffineTransform.multiply(
                ...Layers.accessPath(pageSnapshot, layerIndex)
                  .slice(1, -1) // Remove the page and current layer
                  .map((layer) =>
                    AffineTransform.translation(layer.frame.x, layer.frame.y),
                  )
                  .reverse(),
              );

              const newLayer = Layers.access(
                draft.sketch.pages[pageIndex],
                layerIndex,
              );

              const min = AffineTransform.multiply(
                layerTransform.invert(),
                newTransform,
                originalTransform,
                layerTransform,
              ).applyTo({
                x: originalLayer.frame.x,
                y: originalLayer.frame.y,
              });

              const max = AffineTransform.multiply(
                layerTransform.invert(),
                newTransform,
                originalTransform,
                layerTransform,
              ).applyTo({
                x: originalLayer.frame.x + originalLayer.frame.width,
                y: originalLayer.frame.y + originalLayer.frame.height,
              });

              const newFrame = normalizeRect({
                x: Math.round(min.x),
                y: Math.round(min.y),
                width: Math.round(max.x - min.x),
                height: Math.round(max.y - min.y),
              });

              newLayer.frame.x = newFrame.x;
              newLayer.frame.y = newFrame.y;
              newLayer.frame.width = newFrame.width;
              newLayer.frame.height = newFrame.height;
            });

            break;
          }
          case 'panning': {
            const { previous, next } = interactionState;

            const delta = {
              x: next.x - previous.x,
              y: next.y - previous.y,
            };

            const meta: EncodedPageMetadata = draft.sketch.user[currentPageId];

            const parsed = Primitives.parsePoint(meta.scrollOrigin);

            parsed.x += delta.x;
            parsed.y += delta.y;

            draft.sketch.user[currentPageId] = {
              ...meta,
              scrollOrigin: Primitives.stringifyPoint(parsed),
            };

            break;
          }
        }
      });
    }
    case 'addSwatch': {
      return produce(state, (draft) => {
        const sharedSwatches = draft.sketch.document.sharedSwatches ?? {
          _class: 'swatchContainer',
          do_objectID: uuid(),
          objects: [],
        };

        const swatchColor: Sketch.Color = {
          _class: 'color',
          alpha: 1,
          red: 0,
          green: 0,
          blue: 0,
        };

        const swatch: Sketch.Swatch = {
          _class: 'swatch',
          do_objectID: uuid(),
          name: delimitedPath.join([
            draft.selectedSwatchGroup,
            'New Theme Color',
          ]),
          value: swatchColor,
        };

        sharedSwatches.objects.push(swatch);
        draft.sketch.document.sharedSwatches = sharedSwatches;
        draft.selectedSwatchIds = [swatch.do_objectID];
      });
    }
    case 'addTextStyle': {
      const [, name, style] = action;

      return produce(state, (draft) => {
        const textStyles = draft.sketch.document.layerTextStyles ?? {
          _class: 'sharedTextStyleContainer',
          do_objectID: uuid(),
          objects: [],
        };

        const sharedStyle: Sketch.SharedStyle = {
          _class: 'sharedStyle',
          do_objectID: uuid(),
          name: delimitedPath.join([
            draft.selectedTextStyleGroup,
            name || 'New Text Style',
          ]),
          value: produce(style || Models.textStyle, (style) => {
            style.do_objectID = uuid();
            return style;
          }),
        };

        textStyles.objects.push(sharedStyle);
        draft.sketch.document.layerTextStyles = textStyles;
      });
    }
    case 'addThemeStyle': {
      const [, name, style] = action;

      const pageIndex = getCurrentPageIndex(state);
      const layerIndexPaths = getSelectedLayerIndexPaths(state);

      const currentTab = state.currentTab;
      return produce(state, (draft) => {
        const layerStyles = draft.sketch.document.layerStyles ?? {
          _class: 'sharedStyleContainer',
          do_objectID: uuid(),
          objects: [],
        };

        const sharedStyle: Sketch.SharedStyle = {
          _class: 'sharedStyle',
          do_objectID: uuid(),
          name: delimitedPath.join([
            draft.selectedThemeStyleGroup,
            name || 'New Layer Style',
          ]),
          value: produce(style || Models.style, (style) => {
            style.do_objectID = uuid();
            return style;
          }),
        };
        layerStyles.objects.push(sharedStyle);
        draft.sketch.document.layerStyles = layerStyles;

        if (currentTab === 'theme') {
          draft.selectedLayerStyleIds = [sharedStyle.do_objectID];
        } else {
          accessPageLayers(draft, pageIndex, layerIndexPaths).forEach(
            (layer) => {
              layer.sharedStyleID = sharedStyle.do_objectID;
            },
          );
        }
      });
    }
    case 'duplicateSwatch': {
      const [, id] = action;
      const ids = typeof id === 'string' ? [id] : id;

      return produce(state, (draft) => {
        const sharedSwatches = draft.sketch.document.sharedSwatches ?? {
          _class: 'swatchContainer',
          do_objectID: uuid(),
          objects: [],
        };

        sharedSwatches.objects.forEach((swatch: Sketch.Swatch) => {
          if (!ids.includes(swatch.do_objectID)) return;
          const swatchColor = swatch.value;

          const newSwatch: Sketch.Swatch = {
            _class: 'swatch',
            do_objectID: uuid(),
            name: getIncrementedName(
              swatch.name,
              sharedSwatches.objects.map((s) => s.name),
            ),
            value: swatchColor,
          };

          sharedSwatches.objects.push(newSwatch);
        });
        draft.sketch.document.sharedSwatches = sharedSwatches;
      });
    }
    case 'duplicateThemeStyle': {
      const [, id] = action;
      const ids = typeof id === 'string' ? [id] : id;

      return produce(state, (draft) => {
        const layerStyles = draft.sketch.document.layerStyles ?? {
          _class: 'sharedStyleContainer',
          do_objectID: uuid(),
          objects: [],
        };

        layerStyles.objects.forEach((sharedStyle: Sketch.SharedStyle) => {
          if (!ids.includes(sharedStyle.do_objectID)) return;

          const newSharedStyle: Sketch.SharedStyle = {
            _class: 'sharedStyle',
            do_objectID: uuid(),
            name: getIncrementedName(
              sharedStyle.name,
              layerStyles.objects.map((s) => s.name),
            ),
            value: produce(sharedStyle.value, (style) => {
              style.do_objectID = uuid();
              return style;
            }),
          };

          layerStyles.objects.push(newSharedStyle);
        });

        draft.sketch.document.layerStyles = layerStyles;
      });
    }
    case 'duplicateTextStyle': {
      const [, id] = action;
      const ids = typeof id === 'string' ? [id] : id;

      return produce(state, (draft) => {
        const textStyles = draft.sketch.document.layerTextStyles ?? {
          _class: 'sharedTextStyleContainer',
          do_objectID: uuid(),
          objects: [],
        };

        textStyles.objects.forEach((sharedStyle: Sketch.SharedStyle) => {
          if (!ids.includes(sharedStyle.do_objectID)) return;

          const newSharedStyle: Sketch.SharedStyle = {
            _class: 'sharedStyle',
            do_objectID: uuid(),
            name: getIncrementedName(
              sharedStyle.name,
              textStyles.objects.map((s) => s.name),
            ),
            value: produce(sharedStyle.value, (style) => {
              style.do_objectID = uuid();
              return style;
            }),
          };

          textStyles.objects.push(newSharedStyle);
        });

        draft.sketch.document.layerTextStyles = textStyles;
      });
    }
    case 'selectSwatch': {
      const [, id, selectionType = 'replace'] = action;

      return produce(state, (draft) => {
        updateSelection(draft.selectedSwatchIds, id, selectionType);
      });
    }
    case 'selectThemeStyle': {
      const [, id, selectionType = 'replace'] = action;

      return produce(state, (draft) => {
        updateSelection(draft.selectedLayerStyleIds, id, selectionType);
      });
    }
    case 'selectTextStyle': {
      const [, id, selectionType = 'replace'] = action;

      return produce(state, (draft) => {
        updateSelection(draft.selectedTextStyleIds, id, selectionType);
      });
    }
    case 'setSwatchColor': {
      const [, id, color] = action;

      const ids = typeof id === 'string' ? [id] : id;

      return produce(state, (draft) => {
        const sharedSwatches =
          draft.sketch.document.sharedSwatches?.objects ?? [];

        const sharedStyles = draft.sketch.document.layerStyles.objects;

        sharedSwatches.forEach((swatch: Sketch.Swatch) => {
          if (!ids.includes(swatch.do_objectID)) return;

          swatch.value = color;

          const changeColor = (c: Sketch.Color) => {
            if (c.swatchID !== swatch.do_objectID) return;

            c.alpha = color.alpha;
            c.red = color.red;
            c.blue = color.blue;
            c.green = color.green;
          };

          draft.sketch.pages.forEach((page) => {
            Layers.visit(page, (layer) => {
              visitLayerColors(layer, changeColor);
            });
          });

          sharedStyles.forEach((sharedStyle) => {
            if (!sharedStyle.value) return;
            visitStyleColors(sharedStyle.value, changeColor);
          });
        });
      });
    }
    case 'setSwatchOpacity': {
      const [, id, alpha, mode = 'replace'] = action;

      const ids = typeof id === 'string' ? [id] : id;

      return produce(state, (draft) => {
        const sharedSwatches =
          draft.sketch.document.sharedSwatches?.objects ?? [];

        sharedSwatches.forEach((swatch: Sketch.Swatch) => {
          if (!ids.includes(swatch.do_objectID)) return;

          const newValue =
            mode === 'replace' ? alpha : swatch.value.alpha + alpha;

          swatch.value.alpha = Math.min(Math.max(0, newValue), 1);
        });
      });
    }
    case 'setThemeStyleName':
    case 'setTextStyleName':
    case 'setSwatchName': {
      const [, id, name] = action;

      const ids = typeof id === 'string' ? [id] : id;

      return produce(state, (draft) => {
        const array =
          action[0] === 'setSwatchName'
            ? draft.sketch.document.sharedSwatches?.objects ?? []
            : action[0] === 'setTextStyleName'
            ? draft.sketch.document.layerTextStyles?.objects ?? []
            : draft.sketch.document.layerStyles?.objects ?? [];

        array.forEach((object: Sketch.Swatch | Sketch.SharedStyle) => {
          if (!ids.includes(object.do_objectID)) return;

          const group = delimitedPath.dirname(object.name);

          object.name = delimitedPath.join([group, name]);
        });
      });
    }
    case 'setThemeStyle': {
      const pageIndex = getCurrentPageIndex(state);
      const layerIndexPaths = getSelectedLayerIndexPaths(state);

      const [, id] = action;

      return produce(state, (draft) => {
        accessPageLayers(draft, pageIndex, layerIndexPaths).forEach((layer) => {
          const style = draft.sketch.document.layerStyles?.objects.find(
            (s) => s.do_objectID === id,
          );

          if (style) {
            layer.sharedStyleID = id;
            layer.style = produce(style.value, (style) => {
              style.do_objectID = uuid();
              return style;
            });
          } else {
            delete layer.sharedStyleID;
          }
        });
      });
    }
    case 'updateThemeStyle': {
      const [, id, style] = action;
      const layerIndexPathsWithSharedStyle = findPageLayerIndexPaths(
        state,
        (layer) =>
          layer.sharedStyleID !== undefined && id === layer.sharedStyleID,
      );
      return produce(state, (draft) => {
        if (!style) return;

        const sharedStyles = draft.sketch.document.layerStyles.objects;

        sharedStyles.forEach((sharedStyle: Sketch.SharedStyle) => {
          if (id !== sharedStyle.do_objectID) return;

          sharedStyle.value = produce(style, (style) => {
            style.do_objectID = uuid();
            return style;
          });

          layerIndexPathsWithSharedStyle.forEach((layerPath) =>
            accessPageLayers(
              draft,
              layerPath.pageIndex,
              layerPath.indexPaths,
            ).forEach((layer) => {
              layer.style = produce(style, (style) => {
                style.do_objectID = uuid();
                return style;
              });
            }),
          );
        });
      });
    }
    case 'removeSwatch': {
      const ids = state.selectedSwatchIds;

      return produce(state, (draft) => {
        const sharedSwatches = draft.sketch.document.sharedSwatches;

        if (!sharedSwatches) return;

        const filterSwatches = sharedSwatches.objects.filter(
          (object: Sketch.Swatch) => !ids.includes(object.do_objectID),
        );
        sharedSwatches.objects = filterSwatches;

        draft.sketch.document.sharedSwatches = sharedSwatches;
      });
    }
    case 'removeTextStyle': {
      const ids = state.selectedTextStyleIds;

      return produce(state, (draft) => {
        const layerStyles = draft.sketch.document.layerTextStyles;

        if (!layerStyles) return;

        const filterLayer = layerStyles.objects.filter(
          (object: Sketch.SharedStyle) => !ids.includes(object.do_objectID),
        );

        layerStyles.objects = filterLayer;
        draft.sketch.document.layerTextStyles = layerStyles;
      });
    }
    case 'removeThemeStyle': {
      const ids = state.selectedLayerStyleIds;

      const layerIndexPathsWithSharedStyle = findPageLayerIndexPaths(
        state,
        (layer) =>
          layer.sharedStyleID !== undefined &&
          ids.includes(layer.sharedStyleID),
      );

      return produce(state, (draft) => {
        const layerStyles = draft.sketch.document.layerStyles;

        if (!layerStyles) return;

        const filterLayer = layerStyles.objects.filter(
          (object: Sketch.SharedStyle) => !ids.includes(object.do_objectID),
        );

        layerStyles.objects = filterLayer;
        draft.sketch.document.layerStyles = layerStyles;

        layerIndexPathsWithSharedStyle.forEach((layerPath) =>
          accessPageLayers(
            draft,
            layerPath.pageIndex,
            layerPath.indexPaths,
          ).forEach((layer) => {
            delete layer.sharedStyleID;
          }),
        );
      });
    }
    case 'setSelectedSwatchGroup': {
      const [, id] = action;
      return produce(state, (draft) => {
        draft.selectedSwatchGroup = id;
      });
    }
    case 'setSelectedThemeStyleGroup': {
      const [, id] = action;
      return produce(state, (draft) => {
        draft.selectedThemeStyleGroup = id;
      });
    }
    case 'setSelectedTextStyleGroup': {
      const [, id] = action;
      return produce(state, (draft) => {
        draft.selectedTextStyleGroup = id;
      });
    }
    case 'groupSwatch': {
      const [, id, value] = action;
      const ids = typeof id === 'string' ? [id] : id;

      return produce(state, (draft) => {
        groupThemeComponents(
          ids,
          value,
          draft.sketch.document.sharedSwatches?.objects ?? [],
        );
        draft.selectedSwatchGroup = '';
      });
    }
    case 'groupTextStyle': {
      const [, id, value] = action;
      const ids = typeof id === 'string' ? [id] : id;

      return produce(state, (draft) => {
        groupThemeComponents(
          ids,
          value,
          draft.sketch.document.layerTextStyles.objects ?? [],
        );

        draft.selectedThemeStyleGroup = '';
      });
    }
    case 'groupThemeStyle': {
      const [, id, value] = action;
      const ids = typeof id === 'string' ? [id] : id;

      return produce(state, (draft) => {
        groupThemeComponents(
          ids,
          value,
          draft.sketch.document.layerStyles?.objects ?? [],
        );
        draft.selectedTextStyleGroup = '';
      });
    }
    case 'setTextColor':
    case 'setTextFontName':
    case 'setTextFontSize':
    case 'setTextLineSpacing':
    case 'setTextLetterSpacing':
    case 'setTextParagraphSpacing':
    case 'setTextHorizontalAlignment':
    case 'setTextVerticalAlignment': {
      const pageIndex = getCurrentPageIndex(state);
      const layerIndexPaths = getSelectedLayerIndexPaths(state);

      if (getCurrentTab(state) === 'canvas') {
        return produce(state, (draft) => {
          accessPageLayers(draft, pageIndex, layerIndexPaths).forEach(
            (layer) => {
              if (
                layer._class !== 'text' ||
                layer.style?.textStyle === undefined
              )
                return;

              switch (action[0]) {
                case 'setTextVerticalAlignment': {
                  layer.style.textStyle.verticalAlignment = action[1];

                  break;
                }
              }

              layer.style.textStyle.encodedAttributes = stringAttributeReducer(
                layer.style.textStyle.encodedAttributes,
                action,
              );

              layer.attributedString.attributes.forEach((attribute, index) => {
                layer.attributedString.attributes[
                  index
                ].attributes = stringAttributeReducer(
                  attribute.attributes,
                  action,
                );
              });
            },
          );
        });
      } else {
        const ids = state.selectedTextStyleIds;

        return produce(state, (draft) => {
          const layerTextStyles =
            draft.sketch.document.layerTextStyles?.objects ?? [];

          layerTextStyles.forEach((sharedTextStyle: Sketch.SharedStyle) => {
            if (
              !ids.includes(sharedTextStyle.do_objectID) ||
              sharedTextStyle.value.textStyle === undefined
            )
              return;

            sharedTextStyle.value.textStyle.encodedAttributes = stringAttributeReducer(
              sharedTextStyle.value.textStyle.encodedAttributes,
              action,
            );
          });
        });
      }
    }
    case 'setTextAlignment': {
      const pageIndex = getCurrentPageIndex(state);
      const layerIndexPaths = getSelectedLayerIndexPaths(state);

      return produce(state, (draft) => {
        accessPageLayers(draft, pageIndex, layerIndexPaths).forEach((layer) => {
          if (layer._class !== 'text' || layer.style?.textStyle === undefined)
            return;

          layer.textBehaviour = action[1];
        });
      });
    }
<<<<<<< HEAD
    case 'setTextDecoration': {
=======
    case 'setTextDecoration':
>>>>>>> 8247be3b
      const pageIndex = getCurrentPageIndex(state);
      const layerIndexPaths = getSelectedLayerIndexPaths(state);

      if (getCurrentTab(state) === 'canvas') {
        return produce(state, (draft) => {
          accessPageLayers(draft, pageIndex, layerIndexPaths).forEach(
            (layer) => {
              if (
                layer._class !== 'text' ||
                layer.style?.textStyle === undefined
              )
                return;

              const attributes = layer.style?.textStyle?.encodedAttributes;

              if (!attributes) return;

              attributes.underlineStyle = action[1] === 'underline' ? 1 : 0;
              attributes.strikethroughStyle =
                action[1] === 'strikethrough' ? 1 : 0;
            },
          );
        });
      } else {
        return produce(state, (draft) => {
          const ids = state.selectedTextStyleIds;

          const layerTextStyles =
            draft.sketch.document.layerTextStyles?.objects ?? [];

          layerTextStyles.forEach((sharedTextStyle: Sketch.SharedStyle) => {
            if (
              !ids.includes(sharedTextStyle.do_objectID) ||
              sharedTextStyle.value.textStyle === undefined
            )
              return;
            const attributes =
              sharedTextStyle.value.textStyle?.encodedAttributes;

            if (!attributes) return;

            attributes.underlineStyle = action[1] === 'underline' ? 1 : 0;
            attributes.strikethroughStyle =
              action[1] === 'strikethrough' ? 1 : 0;
          });
        });
      }
<<<<<<< HEAD
    }
=======
>>>>>>> 8247be3b
    case 'setTextTransform': {
      const pageIndex = getCurrentPageIndex(state);
      const layerIndexPaths = getSelectedLayerIndexPaths(state);

      if (getCurrentTab(state) === 'canvas') {
        return produce(state, (draft) => {
          accessPageLayers(draft, pageIndex, layerIndexPaths).forEach(
            (layer) => {
              if (
                layer._class !== 'text' ||
                layer.style?.textStyle === undefined
              )
                return;

              const encoded = layer.style?.textStyle?.encodedAttributes;

              if (!encoded) return;

              encoded.MSAttributedStringTextTransformAttribute = action[1];
            },
          );
        });
      } else {
        return produce(state, (draft) => {
          const ids = state.selectedTextStyleIds;

          const layerTextStyles =
            draft.sketch.document.layerTextStyles?.objects ?? [];

          layerTextStyles.forEach((sharedTextStyle: Sketch.SharedStyle) => {
            if (
              !ids.includes(sharedTextStyle.do_objectID) ||
              sharedTextStyle.value.textStyle === undefined
            )
              return;
            const attributes =
              sharedTextStyle.value.textStyle?.encodedAttributes;

            if (!attributes) return;

            attributes.MSAttributedStringTextTransformAttribute = action[1];
          });
        });
      }
    }
    default:
      return state;
  }
}

/**
 * Get an array of all layers using as few lookups as possible on the state tree.
 *
 * Immer will duplicate any objects we access within a produce method, so we
 * don't want to walk every layer, since that would duplicate all of them.
 */
function accessPageLayers(
  state: WritableDraft<ApplicationState>,
  pageIndex: number,
  layerIndexPaths: IndexPath[],
): Sketch.AnyLayer[] {
  return layerIndexPaths.map((layerIndex) => {
    return Layers.access(state.sketch.pages[pageIndex], layerIndex);
  });
}

export function createInitialState(sketch: SketchFile): ApplicationState {
  if (sketch.pages.length === 0) {
    throw new Error('Invalid Sketch file - no pages');
  }

  return {
    currentTab: 'canvas',
    currentThemeTab: 'swatches',
    interactionState: createInitialInteractionState(),
    selectedPage: sketch.pages[0].do_objectID,
    selectedObjects: [],
    selectedSwatchIds: [],
    selectedLayerStyleIds: [],
    selectedTextStyleIds: [],
    selectedSwatchGroup: '',
    selectedThemeStyleGroup: '',
    selectedTextStyleGroup: '',
<<<<<<< HEAD
=======
    highlightedLayer: undefined,
>>>>>>> 8247be3b
    sketch,
  };
}<|MERGE_RESOLUTION|>--- conflicted
+++ resolved
@@ -51,16 +51,6 @@
 export type ThemeTab = 'swatches' | 'textStyles' | 'layerStyles' | 'symbols';
 
 export type ComponentsElements = 'Swatch' | 'TextStyle' | 'ThemeStyle';
-<<<<<<< HEAD
-=======
-
-export type LayerHighlightPrecedence = 'aboveSelection' | 'belowSelection';
-
-export type LayerHighlight = {
-  id: string;
-  precedence: LayerHighlightPrecedence;
-};
->>>>>>> 8247be3b
 
 export type ApplicationState = {
   currentTab: WorkspaceTab;
@@ -99,10 +89,6 @@
       id: string | string[] | undefined,
       selectionType?: SelectionType,
     ]
-<<<<<<< HEAD
-=======
-  | [type: 'highlightLayer', highlight: LayerHighlight | undefined]
->>>>>>> 8247be3b
   | [type: 'setLayerVisible', layerId: string | string[], visible: boolean]
   | [type: 'setExpandedInLayerList', layerId: string, expanded: boolean]
   | [type: 'selectPage', pageId: UUID]
@@ -1398,11 +1384,7 @@
         });
       });
     }
-<<<<<<< HEAD
-    case 'setTextDecoration': {
-=======
     case 'setTextDecoration':
->>>>>>> 8247be3b
       const pageIndex = getCurrentPageIndex(state);
       const layerIndexPaths = getSelectedLayerIndexPaths(state);
 
@@ -1450,10 +1432,6 @@
           });
         });
       }
-<<<<<<< HEAD
-    }
-=======
->>>>>>> 8247be3b
     case 'setTextTransform': {
       const pageIndex = getCurrentPageIndex(state);
       const layerIndexPaths = getSelectedLayerIndexPaths(state);
@@ -1537,10 +1515,6 @@
     selectedSwatchGroup: '',
     selectedThemeStyleGroup: '',
     selectedTextStyleGroup: '',
-<<<<<<< HEAD
-=======
-    highlightedLayer: undefined,
->>>>>>> 8247be3b
     sketch,
   };
 }